import copy
import os
import pathlib
import pickle
import warnings
from typing import Union

import pandas as pd

from .domain import Domain
from .ioutils import WrfHydroStatic, \
    WrfHydroTs, \
    check_input_files, \
    check_file_nas, \
    sort_files_by_time
from .job import Job
from .model import Model
from .namelist import Namelist
from .schedulers import Scheduler


class Simulation(object):
    """Class for a WRF-Hydro Simulation object. The Simulation object is used to orchestrate a
    WRF-Hydro simulation by accessing methods of Model, Domain, and Job objects. Optionally,
    a scheduler can also be added.
    """

    def __init__(self):
        """Instantiates a Simulation object"""

        # Public attributes
        self.model = None
        """Model: A Model object"""

        self.domain = None
        """Domain: A Domain object"""

        self.jobs = []
        """list: a list containing Job objects"""

        self.scheduler = None
        """Scheduler: A scheduler object to use for each Job in self.jobs"""

        self.output = None
        """CompletedSim: A CompletedSim object returned by the self.collect() method"""

        self.base_hydro_namelist = Namelist()
        """dict: base hydro namelist produced from model and domain"""

        self.base_hrldas_namelist = Namelist()
        """dict: base hrldas namelist produced from model and domain"""

    # Public methods
    def add(self, obj: Union[Model, Domain, Scheduler, Job]):
        """Add an approparite object to a Simulation, such as a Model, Domain, Job, or Scheduler"""
        if isinstance(obj, Model):
            self._addmodel(obj)
        elif isinstance(obj, Domain):
            self._adddomain(obj)
        elif issubclass(type(obj), Scheduler):
            self._addscheduler(obj)
        elif isinstance(obj, Job):
            self._addjob(obj)
        else:
            raise TypeError('obj is not of a type expected for a Simulation')

    def compose(
        self,
        symlink_domain: bool=True,
        force: bool=False,
        check_nlst_warn: bool=False
    ):
        """Compose simulation directories and files
        Args:
            symlink_domain: Symlink the domain files rather than copy
            force: Compose into directory even if not empty. This is considered bad practice but
            is necessary in certain circumstances.
        """

        print("Composing simulation into directory:'" + os.getcwd() + "'")
        # Check that the current directory is empty
        current_dir = pathlib.Path(os.getcwd())
        current_dir_files = list(current_dir.rglob('*'))
        if len(current_dir_files) > 0 and force is False:
            raise FileExistsError('Unable to compose, current working directory is not empty and '
                                  'force is False. '
                                  'Change working directory to an empty directory with os.chdir()')

        # Symlink in domain files
        print('Getting domain files...')
        self.domain.copy_files(dest_dir=os.getcwd(), symlink=symlink_domain)

        # Update job objects and make job directories
        print('Making job directories...')
        for job in self.jobs:
            job._make_job_dir()
            job._write_namelists()  # write namelists

        # Validate jobs
        print('Validating job input files')
        self._validate_jobs(check_nlst_warn=check_nlst_warn)

        # Compile model or copy files
        if self.model.compile_log is not None:
            if self.model.compile_log.returncode == 0:
                print('Model already compiled, copying files...')
                self.model.copy_files(os.getcwd())
            else:
                raise ValueError('model was previously compiled but return code is not 0')
        else:
            print('Compiling model...')
            self.model.compile(compile_dir=os.getcwd())

        print('Simulation successfully composed')

    def run(self):
        """Run the composed simulation"""
        current_dir = pathlib.Path(os.curdir)

        # Save the object out to the compile directory before run
        with current_dir.joinpath('WrfHydroSim.pkl').open(mode='wb') as f:
            pickle.dump(self, f, 2)

        if self.scheduler is None:

            for job in self.jobs:
                job._run()
        else:
            self.scheduler.schedule(jobs=self.jobs)

        # Overwrite the object after run if successfull
        path = current_dir.joinpath('WrfHydroSim.pkl')
        self.pickle(str(path))

    def collect(self):
        """Collect simulation output after a run"""

        current_dir = pathlib.Path(os.curdir).absolute()

        # Overwrite sim job objects with collected objects matched on job id
        # Create dict of index/ids so that globbed jobs match the original list order
        id_index = dict()
        for index, item in enumerate(self.jobs):
            id_index[item.job_id] = index

        # Insert collect jobs into sim job list
        job_objs = current_dir.rglob('WrfHydroJob_postrun.pkl')
        for job_obj in job_objs:
            collect_job = pickle.load(job_obj.open(mode='rb'))
            original_idx = id_index[collect_job.job_id]
            self.jobs[original_idx] = collect_job

        self.output = SimulationOutput()
        self.output.collect_output(sim_dir=os.getcwd())

    def pickle(self, path: str):
        """Pickle sim object to specified file path
        Args:
            path: The file path for pickle
        """
        path = pathlib.Path(path)
        with path.open(mode='wb') as f:
            pickle.dump(self, f, 2)

    def pickle_sub_obj(
<<<<<<< HEAD
=======
        self,
>>>>>>> 7ce4a634
        sub_obj,
        path
    ):
        """
        Method to reduce *composed* simulation pickle sizes for performance applications. This
        method replaces a simulation sub-object (model, domain, or output)  with it's relative
        pathlib.Path. The inverse, to bring that object back from its path is restore_obj().
        Usage example: 
            sim.model = sim.pickle_sub_obj(sim.model, 'WrfHydroModel.pkl')
        """
        path = pathlib.Path(path)
        with path.open(mode='wb') as f:
            pickle.dump(sub_obj, f, 2)
        return path

<<<<<<< HEAD
    def restore_obj(
        self,
        attr_name: str
=======
    def restore_sub_obj(
        self,
        attr_name: pathlib.Path
>>>>>>> 7ce4a634
    ):
        """
        Method to reduce *composed* simulation pickle sizes for performance applications. This
        method restores a simulation sub-object (model, domain, or output) from it's relative
        pathlib.Path, which replaces the object in the simulation. The inverse, that pickles the
        subobject is pickle_sub_obj().
        Usage: 
            sim.model = sim.restore_obj('model')
        """
<<<<<<< HEAD
        the_attr = getattr(self, attr_name)
        if not isinstance(the_attr, pathlib.Path):
            raise ValueError("Can only restore attributes which are pathlib.Path objects.")
        setattr(self, attr_name, pickle.load(open(the_attr, "rb")))
=======
        #the_attr = getattr(self, attr_name)
        #if not isinstance(the_attr, pathlib.Path):
        #    raise ValueError("Can only restore attributes which are pathlib.Path objects.")
        #setattr(self, attr_name, pickle.load(open(the_attr, "rb")))
        return pickle.load(attr_name.open(mode="rb"))
>>>>>>> 7ce4a634

    # Private methods
    def _validate_model_domain(self, model, domain):
        """Private method to validate that a model and a domain are compatible"""
        if model.model_config != domain.domain_config:
            raise TypeError('Model configuration ' +
                            model.model_config +
                            ' not compatible with domain configuration ' +
                            domain.domain_config)
        if model.version[0:2] != domain.compatible_version[0:2]:
            raise TypeError('Model version ' +
                            model.version +
                            ' not compatible with domain version ' +
                            domain.compatible_version)
        elif model.version != domain.compatible_version:
            warnings.warn('Model minor versions ' +
                          model.version +
                          ' do not match domain minor versions ' +
                          domain.compatible_version)

<<<<<<< HEAD
    def _validate_jobs(
        self,
        check_nlst_warn
    ):
=======
    def _validate_jobs(self):
>>>>>>> 7ce4a634
        """Private method to check that all files are present for each job"""
        counter = 0
        for job in self.jobs:
            counter += 1
            print(job.job_id)
            if counter == 0:
                ignore_restarts = False
            else:
                ignore_restarts = True

            check_input_files(
                hrldas_namelist=job.hrldas_namelist,
                hydro_namelist=job.hydro_namelist,
                sim_dir=os.getcwd(),
                ignore_restarts=ignore_restarts,
                check_nlst_warn=check_nlst_warn
            )

    def _set_base_namelists(self):
        """Private method to create the base namelists which are added to each Job. The Job then
        modifies the namelist times"""

        # Create namelists
        hydro_namelist = self.model.hydro_namelists
        hrldas_namelist = self.model.hrldas_namelists

        self.base_hydro_namelist = hydro_namelist.patch(self.domain.hydro_namelist_patches)
        self.base_hrldas_namelist = hrldas_namelist.patch(self.domain.hrldas_namelist_patches)

    def _addmodel(self, model: Model):
        """Private method to add a Model to a Simulation
        Args:
            model: The Model to add
        """
        model = copy.deepcopy(model)

        if self.domain is not None:
            # Check that model and domain are compatible
            self._validate_model_domain(model, self.domain)

            # Add in model
            self.model = model

            # Setup base namelists
            self._set_base_namelists()
        else:
            self.model = model

    def _adddomain(self, domain: Domain):
        """Private method to add a Domain to a Simulation
        Args:
            domain: The Domain to add
        """

        domain = copy.deepcopy(domain)
        if self.model is not None:
            # Check that model and domain are compatible
            self._validate_model_domain(self.model, domain)

            # Add in domain
            self.domain = domain

            # Setup base namelists
            self._set_base_namelists()
        else:
            self.domain = domain

    def _addscheduler(self, scheduler: Scheduler):
        """Private method to add a Scheduler to a Simulation
        Args:
            scheduler: The Scheduler to add
        """
        self.scheduler = copy.deepcopy(scheduler)

    def _addjob(self, job: Job):
        """Private method to add a job to a Simulation
        Args:
            scheduler: The Scheduler to add
        """
        if self.domain is not None and self.model is not None:
            job = copy.deepcopy(job)
            job._add_hydro_namelist(self.base_hydro_namelist)
            job._add_hrldas_namelist(self.base_hrldas_namelist)

            self.jobs.append(job)
        else:
            raise AttributeError('Can not add a job to a simulation without a model and a domain')


class SimulationOutput(object):
    """Class containing output objects from a completed Simulation, retrieved using the
    Simulation.collect() method"""
    def __init__(self):
        self.channel_rt = None
        """WrfHydroTs: Timeseries dataset of CHRTOUT files"""
        self.channel_rt_grid = None
        """WrfHydroTs: Timeseries dataset of CHRTOUT gridded files"""
        self.chanobs = None
        """WrfHydroTs: Timeseries dataset of CHANOBS files"""
        self.lakeout = None
        """WrfHydroTs: Timeseries dataset of LAKEOUT files"""
        self.gwout = None
        """WrfHydroTs: Timeseries dataset of GWOUT files"""
        self.restart_hydro = None
        """list: List of HYDRO_RST WrfHydroStatic objects"""
        self.restart_lsm = None
        """list: List of RESTART WrfHydroStatic objects"""
        self.restart_nudging = None
        """list: List of nudgingLastObs WrfHydroStatic objects"""

    def collect_output(self, sim_dir: Union[str, pathlib.Path] = None):
        """Collect simulation output after a run
        Args:
            sim_dir: The simulation directory to collect
        """

        if sim_dir is None:
            sim_dir = pathlib.Path(os.curdir).absolute()
        else:
            sim_dir = pathlib.Path(sim_dir).absolute()

        # Grab outputs as WrfHydroXX classes of file paths
        # Get channel files
        if len(list(sim_dir.glob('*CHRTOUT_DOMAIN1*'))) > 0:
            self.channel_rt = sort_files_by_time(list(sim_dir.glob('*CHRTOUT_DOMAIN1*')))
            self.channel_rt = WrfHydroTs(self.channel_rt)

        if len(list(sim_dir.glob('*CHRTOUT_GRID1*'))) > 0:
            self.channel_rt_grid = sort_files_by_time(list(sim_dir.glob('*CHRTOUT_GRID1*')))
            self.channel_rt_grid = WrfHydroTs(self.channel_rt_grid)

        if len(list(sim_dir.glob('*CHANOBS*'))) > 0:
            self.chanobs = sort_files_by_time(list(sim_dir.glob('*CHANOBS*')))
            self.chanobs = WrfHydroTs(self.chanobs)

        # Get Lakeout files
        if len(list(sim_dir.glob('*LAKEOUT*'))) > 0:
            self.lakeout = sort_files_by_time(list(sim_dir.glob('*LAKEOUT*')))
            self.lakeout = WrfHydroTs(self.lakeout)

        # Get gwout files
        if len(list(sim_dir.glob('*GWOUT*'))) > 0:
            self.gwout = sort_files_by_time(list(sim_dir.glob('*GWOUT*')))
            self.gwout = WrfHydroTs(self.gwout)

        # Get restart files and sort by modified time
        # Hydro restarts
        self.restart_hydro = []
        for file in sim_dir.glob('HYDRO_RST*'):
            file = WrfHydroStatic(file)
            self.restart_hydro.append(file)

        if len(self.restart_hydro) > 0:
            self.restart_hydro = sort_files_by_time(self.restart_hydro)
        else:
            self.restart_hydro = None

        # LSM Restarts
        self.restart_lsm = []
        for file in sim_dir.glob('RESTART*'):
            file = WrfHydroStatic(file)
            self.restart_lsm.append(file)

        if len(self.restart_lsm) > 0:
            self.restart_lsm = sort_files_by_time(self.restart_lsm)
        else:
            self.restart_lsm = None

        # Nudging restarts
        self.restart_nudging = []
        for file in sim_dir.glob('nudgingLastObs*'):
            file = WrfHydroStatic(file)
            self.restart_nudging.append(file)

        if len(self.restart_nudging) > 0:
            self.restart_nudging = sort_files_by_time(self.restart_nudging)
        else:
            self.restart_nudging = None

    def check_output_nas(self):
        """Check all outputs for NA values"""

        # Get all the public attributes, which are the only atts of interest
        data_atts = [att for att in dir(self) if not att.startswith('_')]

        # Create a list to hold pandas dataframes
        df_list = []

        # Loop over attributes
        for att in data_atts:
            # Loop over files in each attribute
            att_obj = getattr(self, att)
            if type(att_obj) is list or type(att_obj) is WrfHydroTs:
                file = att_obj[-1]
                na_check_result = check_file_nas(file)
                if na_check_result is not None:
                    na_check_result['file'] = str(file)
                    df_list.append(na_check_result)

        # Combine all dfs into one
        if len(df_list) > 0:
            return pd.concat(df_list)
        else:
            return None<|MERGE_RESOLUTION|>--- conflicted
+++ resolved
@@ -163,10 +163,7 @@
             pickle.dump(self, f, 2)
 
     def pickle_sub_obj(
-<<<<<<< HEAD
-=======
         self,
->>>>>>> 7ce4a634
         sub_obj,
         path
     ):
@@ -182,15 +179,9 @@
             pickle.dump(sub_obj, f, 2)
         return path
 
-<<<<<<< HEAD
-    def restore_obj(
-        self,
-        attr_name: str
-=======
     def restore_sub_obj(
         self,
         attr_name: pathlib.Path
->>>>>>> 7ce4a634
     ):
         """
         Method to reduce *composed* simulation pickle sizes for performance applications. This
@@ -200,18 +191,11 @@
         Usage: 
             sim.model = sim.restore_obj('model')
         """
-<<<<<<< HEAD
-        the_attr = getattr(self, attr_name)
-        if not isinstance(the_attr, pathlib.Path):
-            raise ValueError("Can only restore attributes which are pathlib.Path objects.")
-        setattr(self, attr_name, pickle.load(open(the_attr, "rb")))
-=======
         #the_attr = getattr(self, attr_name)
         #if not isinstance(the_attr, pathlib.Path):
         #    raise ValueError("Can only restore attributes which are pathlib.Path objects.")
         #setattr(self, attr_name, pickle.load(open(the_attr, "rb")))
         return pickle.load(attr_name.open(mode="rb"))
->>>>>>> 7ce4a634
 
     # Private methods
     def _validate_model_domain(self, model, domain):
@@ -232,14 +216,10 @@
                           ' do not match domain minor versions ' +
                           domain.compatible_version)
 
-<<<<<<< HEAD
     def _validate_jobs(
         self,
         check_nlst_warn
     ):
-=======
-    def _validate_jobs(self):
->>>>>>> 7ce4a634
         """Private method to check that all files are present for each job"""
         counter = 0
         for job in self.jobs:

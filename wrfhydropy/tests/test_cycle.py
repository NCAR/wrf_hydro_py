import copy
import datetime
import deepdiff
import os
import pathlib
import pandas
import pytest
import string
import timeit

from wrfhydropy.core.simulation import Simulation
from wrfhydropy.core.ensemble import EnsembleSimulation
from wrfhydropy.core.cycle import CycleSimulation

n_members = 2


def sub_tmpdir(the_string, tmpdir, pattern='<<tmpdir>>'):
    return the_string.replace(pattern, str(tmpdir))


@pytest.fixture(scope='function')
def init_times():
    some_time = datetime.datetime(2012, 12, 12, 0, 0)
    init_times = [some_time + datetime.timedelta(dd) for dd in range(0, 9, 3)]
    return init_times


@pytest.fixture(scope='function')
def restart_dirs(init_times):
    restart_dirs = ['.'] * len(init_times)
    return restart_dirs


@pytest.fixture(scope='function')
def restart_dirs_ensemble(init_times):
    restart_dirs_ensemble = [
        ['.'] * n_members,
        ['-72'] * n_members,
        ['../dummy_extant_dir'] * n_members
    ]
    return restart_dirs_ensemble


@pytest.fixture(scope='function')
def simulation(model, domain):
    sim = Simulation()
    sim.add(model)
    sim.add(domain)
    return sim


@pytest.fixture(scope='function')
def simulation_compiled(model, domain, job_restart, tmpdir):
    sim_dir = pathlib.Path(tmpdir).joinpath('sim_compiled_dir')
    sim = Simulation()
    sim.add(model)
    sim.add(domain)
    sim.add(job_restart)
    os.mkdir(sim_dir)
    os.chdir(sim_dir)
    sim.compose()
    return sim


@pytest.fixture(scope='function')
def ensemble(model, domain, simulation_compiled):
    ens = EnsembleSimulation()
    ens.add(simulation_compiled)
    ens.replicate_member(n_members)
    return ens


base_time = datetime.datetime(2012, 12, 12, 0, 0)


@pytest.mark.parametrize(
    ['init_times', 'expected'],
<<<<<<< HEAD
    [
        (
            [base_time + datetime.timedelta(dd) for dd in range(0, 9, 3)],
            [base_time + datetime.timedelta(dd) for dd in range(0, 9, 3)]
        ),
        (
            [base_time, base_time, 'nondatetime object'],
            ["List object not all datetime.datetime objects, as expected"]
        ),
        (
            [base_time, base_time],
            ['Length of forcing_dirs does not match that of init_times.']
        )
    ]
=======
    [([base_time + datetime.timedelta(dd) for dd in range(0, 9, 3)],
      [base_time + datetime.timedelta(dd) for dd in range(0, 9, 3)]),
     ([base_time, base_time, 'nondatetime object'],
      ["List object not all datetime.datetime objects, as expected"]),
     ([base_time, base_time],
      ['Length of forcing_dirs does not match that of init_times.'])]
>>>>>>> 252bebaf
)
def test_add_init_times(
    init_times,
    expected,
    restart_dirs
):
    try:
        cycle = CycleSimulation(
            init_times=init_times,
            restart_dirs=restart_dirs,
            forcing_dirs=['.', '.', '.']
        )
        result = cycle._init_times
    except Exception as e:
        result = [str(e)]  # Cludgy but it works

    assert result == expected


@pytest.mark.parametrize(
    ['restart_dirs', 'expected'],
    [(['.', '.', '.'],  # normal
      [pathlib.PosixPath('.')] * 3),
     (['.', '/foo/bar', -1],  # mixed, should pass
      [pathlib.PosixPath('.'), pathlib.PosixPath('/foo/bar'), pathlib.PosixPath('-1')]),
     (['.', '.', ['.']],  # improper mix, should not pass
      ['Types in restart_dirs argument are not appropriate.']),
     (['.', '.'],  # wrong length
      ['Length of restart_dirs does not match that of init_times.']),
     ([['.', '.'], ['.', '/foo/bar'], ['.', '-1']],  # Ensemble, should pass
      [[pathlib.PosixPath('.')] * n_members,
       [pathlib.PosixPath('.'), pathlib.PosixPath('/foo/bar')],
       [pathlib.PosixPath('.'), pathlib.PosixPath('-1')]]),
     ([['.', ['.']], ['.', '/foo/bar'], ['.', '-1']],  # improper mix, fails
      ['Types in ensemble restart_dirs argument are not appropriate.']),
     ([['.', '.'], ['.', '/foo/bar'], ['.', '-1', '.']],  # ensemble wrong lengths
      ['Inconsistent ensemble length by implied by restart_dirs'])]
)
def test_add_restart_dirs(
    restart_dirs,
    expected,
    init_times
):
    try:
        cycle = CycleSimulation(
            init_times=init_times,
            restart_dirs=restart_dirs,
            forcing_dirs=['.', '.', '.']
        )
        result = cycle._restart_dirs
    except Exception as e:
        result = [str(e)]  # Cludgy but it works
    assert result == expected


@pytest.mark.parametrize(
    ['forcing_dirs', 'expected'],
    [(['.', '.', '.'],  # normal
      [pathlib.PosixPath('.')] * 3),
     (['.', '/foo/bar', -1],  # mixed, should pass
      [pathlib.PosixPath('.'), pathlib.PosixPath('/foo/bar'), pathlib.PosixPath('-1')]),
     (['.', '.', ['.']],  # improper mix, should not pass
      ['Types in forcing_dirs argument are not appropriate.']),
     (['.', '.'],  # wrong length
      ['Length of forcing_dirs does not match that of init_times.']),
     ([['.', '.'], ['.', '/foo/bar'], ['.', '-1']],  # Ensemble, should pass
      [[pathlib.PosixPath('.')] * n_members,
       [pathlib.PosixPath('.'), pathlib.PosixPath('/foo/bar')],
       [pathlib.PosixPath('.'), pathlib.PosixPath('-1')]]),
     ([['.', '.', ['.']], ['.', '.', '/foo/bar'], ['.', '.', '-1']],  # improper mix, fails
      ['Types in ensemble forcing_dirs argument are not appropriate.']),
     ([['.', '.', '.'], ['.', '.', '/foo/bar'], ['.', '-1']],  # ensemble wrong lengths
      ['Inconsistent ensemble length by implied by forcing_dirs'])]
)
def test_add_forcing_dirs(
    forcing_dirs,
    expected,
    restart_dirs,
    init_times
):
    try:
        cycle = CycleSimulation(
            init_times=init_times,
            restart_dirs=restart_dirs,
            forcing_dirs=forcing_dirs
        )
        result = cycle._forcing_dirs
    except Exception as e:
        result = [str(e)]  # Cludgy but it works
    assert result == expected


def test_cycle_init(init_times, restart_dirs):
    cycle = CycleSimulation(
        init_times=init_times,
        restart_dirs=restart_dirs
    )
    assert type(cycle) is CycleSimulation
    # Not sure why this dosent vectorize well.
    atts = ['_addforcingdirs', '_addinittimes', '_addjob', '_addrestartdirs',
            '_addscheduler', '_addsimulation', '_forcing_dirs', '_init_times',
            '_job', '_restart_dirs', '_scheduler', 'add', 'casts', 'compose',
            'ncores', 'pickle', 'rm_casts', 'run']
    for kk in cycle.__dict__.keys():
        assert kk in atts


def test_cycle_addsimulation(
    simulation,
    job_restart,
    scheduler,
    simulation_compiled,
    init_times,
    restart_dirs
):
    sim = 'not a simulation object'
    cy1 = CycleSimulation(
        init_times=init_times,
        restart_dirs=restart_dirs
    )
    with pytest.raises(Exception) as e_info:
        cy1.add(sim)
    assert str(e_info.value) == 'Object is not of a type expected for a CycleSimulation.'

    sim = simulation
    cy1 = CycleSimulation(
        init_times=init_times,
        restart_dirs=restart_dirs
    )
    # This sim does not have the required pre-compiled model
    # with pytest.raises(Exception) as e_info:
    cy1.add(sim)
    # assert str(e_info.value) == \
    #    'Only Simulations with compiled model objects can be added to an ensemble simulation.'

    sim_compiled = simulation_compiled

    # cant add a list, even if pre-compiled
    with pytest.raises(Exception) as e_info:
        cy1.add([sim_compiled])
    assert str(e_info.value) == 'Object is not of a type expected for a CycleSimulation.'

    cy1.add(sim_compiled)
    assert isinstance(cy1._simulation, Simulation)

    # add a sim with job and make sure it is deleted.
    sim_compiled.add(job_restart)
    sim_compiled.add(scheduler)
    cy2 = CycleSimulation(
        init_times=init_times,
        restart_dirs=restart_dirs
    )
    cy2.add(sim_compiled)
    assert cy2._simulation.jobs == []
    assert cy2._simulation.scheduler is None


@pytest.mark.parametrize(
    ['restart_dirs', 'expected'],
    [(
        ['.'] * 3,
        {'lsm': ['./NWM/RESTART/RESTART.2011082600_DOMAIN1',
                 './NWM/RESTART/RESTART.2011082600_DOMAIN1',
                 './NWM/RESTART/RESTART.2011082600_DOMAIN1'],
         'hyd': ['./NWM/RESTART/HYDRO_RST.2011-08-26_00:00_DOMAIN1',
                 './NWM/RESTART/HYDRO_RST.2011-08-26_00:00_DOMAIN1',
                 './NWM/RESTART/HYDRO_RST.2011-08-26_00:00_DOMAIN1']
        }
     ),
     (
        ['0', '-72', '-72'],
        {'lsm': ['../cast_2012121200/RESTART.2012121200_DOMAIN1',
                 '../cast_2012121200/RESTART.2012121500_DOMAIN1',
                 '../cast_2012121500/RESTART.2012121800_DOMAIN1'],
         'hyd': ['../cast_2012121200/HYDRO_RST.2012-12-12_00:00_DOMAIN1',
                 '../cast_2012121200/HYDRO_RST.2012-12-15_00:00_DOMAIN1',
                 '../cast_2012121500/HYDRO_RST.2012-12-18_00:00_DOMAIN1'],
        }
     ),
     (
        ['.', '-72', '../dummy_extant_dir'],
        {'lsm': ['./NWM/RESTART/RESTART.2011082600_DOMAIN1',
                 '../cast_2012121200/RESTART.2012121500_DOMAIN1',
                 '<<tmpdir>>/dummy_extant_dir/RESTART.2012121800_DOMAIN1'],
         'hyd': ['./NWM/RESTART/HYDRO_RST.2011-08-26_00:00_DOMAIN1',
                 '../cast_2012121200/HYDRO_RST.2012-12-15_00:00_DOMAIN1',
                 '<<tmpdir>>/dummy_extant_dir/HYDRO_RST.2012-12-18_00:00_DOMAIN1']
        }
     ),
     (
        ['/foo/bar', '-72', '-72'],
        ['No such restart directory: /foo/bar']
     ),
     (
        ['../dummy_extant_dir', '-72', '72'],
        ['Only non-negative integers can be used to specify restart_dirs']
     )
    ]
)
def test_cycle_addsimulation_translate(
    restart_dirs,
    expected,
    init_times,
    simulation_compiled,
    job_restart,
    tmpdir
):
    os.chdir(tmpdir)
    sim = simulation
    cy1 = CycleSimulation(
        init_times=init_times,
        restart_dirs=restart_dirs
    )

    sim_compiled = simulation_compiled
    cy1.add(sim_compiled)
    cy1.add(job_restart)

    # translation happens on compose.
    try:
        os.mkdir(tmpdir / 'compose')
        os.chdir(tmpdir / 'compose')
        # This may be use in some of the tests
        pathlib.Path('../dummy_extant_dir').touch()
        cy1.compose(rm_casts_from_memory=False)
        lsm_keys = ['noahlsm_offline', 'restart_filename_requested']
        hyd_keys = ['hydro_nlist', 'restart_file']
        result = {
            'lsm': [cast.base_hrldas_namelist[lsm_keys[0]][lsm_keys[1]] for cast in cy1.casts],
            'hyd': [cast.base_hydro_namelist[hyd_keys[0]][hyd_keys[1]] for cast in cy1.casts]
        }
    except Exception as e:
        result = [str(e)]  # Cludgy but it works

    if isinstance(expected, dict):
        for key, v_list in expected.items():
            for ii, path in enumerate(v_list):
                expected[key][ii] = sub_tmpdir(path, tmpdir)

    assert result == expected


def test_cycle_addensemble(
    ensemble,
    job_restart,
    scheduler,
    init_times,
    restart_dirs,
    restart_dirs_ensemble
):
    # The ensemble necessarily has a compiled model (unlike a Simulation).
    # That is a separate test.

    cy1 = CycleSimulation(
        init_times=init_times,
        restart_dirs=restart_dirs
    )
    with pytest.raises(Exception) as e_info:
        cy1.add(ensemble)
    assert str(e_info.value) == \
        'An ensemble cycle simulation requires the restart_dirs to be a list of lists.'

    cy1 = CycleSimulation(
        init_times=init_times,
        restart_dirs=restart_dirs_ensemble
    )
    cy1.add(ensemble)
    assert isinstance(cy1._ensemble, EnsembleSimulation)

    # add an ens with a job and make sure it is deleted.
    ens = ensemble
    ens.add(job_restart)
    ens.add(scheduler)
    cy2 = CycleSimulation(
        init_times=init_times,
        restart_dirs=restart_dirs_ensemble
    )
    cy2.add(ensemble)
    assert cy2._ensemble.jobs == []
    assert cy2._ensemble.scheduler is None


def test_cycle_addjob(job_restart, init_times, restart_dirs):
    cy1 = CycleSimulation(init_times=init_times, restart_dirs=restart_dirs)
    cy1.add(job_restart)
    assert deepdiff.DeepDiff(cy1._job, job_restart) == {}

    job_restart.job_id = 'a_different_id'
    cy1.add(job_restart)
    assert deepdiff.DeepDiff(cy1._job, job_restart) == {}


def test_cycle_addscheduler(scheduler, init_times, restart_dirs):
    cy1 = CycleSimulation(init_times=init_times, restart_dirs=restart_dirs)
    cy1.add(scheduler)
    assert deepdiff.DeepDiff(cy1._scheduler, scheduler) == {}

    sched2 = copy.deepcopy(scheduler)
    sched2.nnodes = 99
    cy1.add(sched2)
    assert deepdiff.DeepDiff(cy1._scheduler, sched2) == {}


def test_cycle_length(
    simulation_compiled,
    init_times,
    restart_dirs
):
    sim = simulation_compiled
    cy1 = CycleSimulation(init_times=init_times, restart_dirs=restart_dirs)
    cy1.add(sim)
    assert len(cy1) == len(init_times)
    # How to assert an error?
    # assert cy1.replicate_member(4) == "WTF mate?"


# @pytest.mark.parametrize when https://github.com/pytest-dev/pytest/issues/349
# Looks like it is close...
def test_cycle_compose(
    simulation,
    simulation_compiled,
    job_restart,
    scheduler,
    tmpdir,
    init_times,
    restart_dirs
):
    # These might be parametizable.
<<<<<<< HEAD
=======

>>>>>>> 252bebaf
    # Compose without adding a simulation.
    cy = CycleSimulation(
        init_times=init_times,
        restart_dirs=restart_dirs,
        ncores=2
    )
    cy.add(job_restart)
    # Adding the scheduler ruins the run in CI.
    # cy.add(scheduler)
    with pytest.raises(Exception) as e_info:
        cy.compose()
    assert str(e_info.value) == \
        'Unable to compose, current working directory is not empty. \n' + \
        'Change working directory to an empty directory with os.chdir()'
<<<<<<< HEAD

=======
>>>>>>> 252bebaf
    compose_dir = pathlib.Path(tmpdir).joinpath('cycle_no_sim_compose')
    os.mkdir(str(compose_dir))
    os.chdir(str(compose_dir))
    with pytest.raises(Exception) as e_info:
        cy.compose()
    assert str(e_info.value) == 'The cycle does not contain a _simulation or an _ensemble.'

    # Length zero cycle compose.
    cy = CycleSimulation(
        init_times=[],
        restart_dirs=[],
        ncores=1
    )
    cy.add(job_restart)
    cy.add(simulation_compiled)
    compose_dir = pathlib.Path(tmpdir).joinpath('cycle_sim0_compose')
    os.mkdir(str(compose_dir))
    os.chdir(str(compose_dir))
    with pytest.raises(Exception) as e_info:
        cy.compose()
    assert str(e_info.value) == "There are no casts (init_times) to compose."

    # This simultion is not compiled. It compiles and composes successfully.
    cy = CycleSimulation(
        init_times=init_times,
        restart_dirs=restart_dirs,
        ncores=1
    )
    cy.add(job_restart)
    cy.add(simulation)
    compose_dir = pathlib.Path(tmpdir).joinpath('cycle_uncompiled_compose')
    os.mkdir(str(compose_dir))
    os.chdir(str(compose_dir))
    cy.compose()

    # Valid force dir exercise.
    cy = CycleSimulation(
        init_times=init_times,
        restart_dirs=restart_dirs,
        ncores=1,
        forcing_dirs=['.', -72, '../dummy_extant_dir']
    )
    cy.add(job_restart)
    cy.add(simulation)
    compose_dir = pathlib.Path(tmpdir).joinpath('cycle_forc_dir_compose')
    os.mkdir(str(compose_dir))
    os.chdir(str(compose_dir))
    compose_dir.joinpath('../dummy_extant_dir').touch()
    cy.compose()

    # In valid force dir exercise.
    cy = CycleSimulation(
        init_times=init_times,
        restart_dirs=restart_dirs,
        ncores=1,
        forcing_dirs=['.', 72, '../dummy_extant_dir']
    )
    cy.add(job_restart)
    cy.add(simulation)
    compose_dir = pathlib.Path(tmpdir).joinpath('cycle_forc_dir_fail_2_compose')
    os.mkdir(str(compose_dir))
    os.chdir(str(compose_dir))
    with pytest.raises(Exception) as e_info:
        cy.compose()
    assert str(e_info.value) == 'Only non-negative integers can be used to specify forcing_dirs'

    # In valid force dir exercise.
    cy = CycleSimulation(
        init_times=init_times,
        restart_dirs=restart_dirs,
        ncores=1,
        forcing_dirs=['.', 'dummy_non-extant_dir', -72]
    )
    cy.add(job_restart)
    cy.add(simulation)
    compose_dir = pathlib.Path(tmpdir).joinpath('cycle_forc_dir_fail_compose')
    os.mkdir(str(compose_dir))
    os.chdir(str(compose_dir))
    with pytest.raises(Exception) as e_info:
        cy.compose()
    assert str(e_info.value) == 'No such forcing directory: dummy_non-extant_dir'


@pytest.mark.xfail(strict=False)
def test_cycle_parallel_compose(
    simulation_compiled,
    job_restart,
    scheduler,
    tmpdir,
    init_times,
    restart_dirs
):
    """ A more comprehensive test of the object composed."""
    # A compiled simulation passed. Successfull compose in parallel.
    cy = CycleSimulation(
        init_times=init_times,
        restart_dirs=restart_dirs,
        ncores=2
    )
    cy.add(job_restart)
    cy.add(simulation_compiled)

    # Make a copy where we keep the casts in memory for checking.
    cy_check_casts = copy.deepcopy(cy)

    compose_dir = pathlib.Path(tmpdir).joinpath('cycle_compose')
    os.mkdir(str(compose_dir))
    os.chdir(str(compose_dir))
    cy.compose()

    cy_run_success = cy.run()
    assert cy_run_success == 0
    cy.pickle(str(pathlib.Path(tmpdir) / 'cycle_compose/WrfHydroCycleSim.pkl'))

    # The cycle-in-memory version for checking the casts.
    compose_dir = pathlib.Path(tmpdir).joinpath('cycle_compose_check_casts')
    os.mkdir(str(compose_dir))
    os.chdir(str(compose_dir))
    cy_check_casts.compose(rm_casts_from_memory=False)

    # The job gets heavily modified on compose.
    answer = {
        '_entry_cmd': 'bogus entry cmd',
        '_exe_cmd': './wrf_hydro.exe',
        '_exit_cmd': 'bogus exit cmd',
        '_hrldas_namelist': {
            'noahlsm_offline': {
                'btr_option': 1,
                'canopy_stomatal_resistance_option': 1,
                'hrldas_setup_file': './NWM/DOMAIN/wrfinput_d01.nc',
                'indir': './FORCING',
                'output_timestep': 86400,
                'restart_filename_requested': './NWM/RESTART/RESTART.2011082600_DOMAIN1',
                'restart_frequency_hours': 24
            },
            'wrf_hydro_offline': {
                'forc_typ': 1
            }
        },
        '_hrldas_times': {
            'noahlsm_offline': {
                'khour': 282480,
                'restart_frequency_hours': 24,
                'output_timestep': 86400,
                'restart_filename_requested': 'NWM/RESTART/RESTART.2013101300_DOMAIN1',
                'start_day': 12,
                'start_hour': 00,
                'start_min': 00,
                'start_month': 12,
                'start_year': 2012
            }
        },
        '_hydro_namelist': {
            'hydro_nlist': {
                'aggfactrt': 4,
                'channel_option': 2,
                'chanobs_domain': 0,
                'chanrtswcrt': 1,
                'chrtout_domain': 1,
                'geo_static_flnm': './NWM/DOMAIN/geo_em.d01.nc',
                'restart_file': './NWM/RESTART/HYDRO_RST.2011-08-26_00:00_DOMAIN1',
                'udmp_opt': 1,
                'rst_dt': 1440,
                'out_dt': 1440
            },
            'nudging_nlist': {
                'maxagepairsbiaspersist': 3,
                'minnumpairsbiaspersist': 1,
                'nudginglastobsfile': './NWM/RESTART/nudgingLastObs.2011-08-26_00:00:00.nc'
            }
        },
        '_hydro_times': {
            'hydro_nlist': {
                'out_dt': 1440,
                'rst_dt': 1440,
                'restart_file': 'NWM/RESTART/HYDRO_RST.2013-10-13_00:00_DOMAIN1'
            },
            'nudging_nlist': {
                'nudginglastobsfile': 'NWM/RESTART/nudgingLastObs.2013-10-13_00:00:00.nc'
            }
        },
        '_job_end_time': None,
        '_job_start_time': None,
        '_job_submission_time': None,
        '_model_end_time': pandas.Timestamp('2045-03-04 00:00:00'),
        '_model_start_time': pandas.Timestamp('2012-12-12 00:00:00'),
        'exit_status': None,
        'job_id': 'test_job_1',
        'restart_freq_hr_hydro': None,
        'restart_freq_hr_hrldas': None,
        'output_freq_hr_hydro': None,
        'output_freq_hr_hrldas': None,
        'restart': True,
        'restart_dir': None,
        '_restart_dir_hydro': None,
        '_restart_dir_hrldas': None,
        'restart_file_time': '2013-10-13',
        '_restart_file_time_hydro': pandas.Timestamp('2013-10-13 00:00:00'),
        '_restart_file_time_hrldas': pandas.Timestamp('2013-10-13 00:00:00')
    }

    # For the cycle where the compse retains the casts...

    # This fails:
    # deepdiff.DeepDiff(answer, cy.casts[0].jobs[0].__dict__)
    # Instead, iterate on keys to "declass":
    for kk in cy_check_casts.casts[0].jobs[0].__dict__.keys():
        assert cy_check_casts.casts[0].jobs[0].__dict__[kk] == answer[kk]
    # Check the scheduler too
    # assert cy_check_casts.casts[0].scheduler.__dict__ == scheduler.__dict__

    # For the cycle where the compse removes the casts...

    # Check that the casts are all now simply pathlib objects
    assert all([type(mm) is str for mm in cy.casts])

    # the tmpdir gets nuked after the test... ?
    # Test the cast pickle size in terms of load speed.
    # Note that the deletion of the model, domain, and output objects are
    # done for the casts regardless of not removing the casts
    # from memory (currently).
    os.chdir(str(pathlib.Path(tmpdir) / 'cycle_compose/cast_2012121200'))
    time_taken = timeit.timeit(
        setup='import pickle',
        stmt='pickle.load(open("WrfHydroSim.pkl","rb"))',
        number=10000
    )
    # If your system is busy, this could take longer... and spuriously fail the test.
    # Notes(JLM): coverage is the limiting factor
    assert time_taken < 1.5

    # Test the cycle pickle size in terms of load speed.
    os.chdir(str(pathlib.Path(tmpdir) / 'cycle_compose/'))
    time_taken = timeit.timeit(
        setup='import pickle',
        stmt='pickle.load(open("WrfHydroCycleSim.pkl","rb"))',
        number=10000
    )
    # If your system is busy, this could take longer...
    # Notes(JLM): coverage is the limiting factor.
    assert time_taken < 1.2


# @pytest.mark.parametrize when https://github.com/pytest-dev/pytest/issues/349
# Looks like it is close...
def test_cycle_ensemble_compose(
    ensemble,
    job_restart,
    scheduler,
    tmpdir,
    init_times,
    restart_dirs_ensemble
):
    # These might be parametizable.

    # Length zero cycle compose.
    cy = CycleSimulation(
        init_times=[],
        restart_dirs=[],
        ncores=1
    )
    cy.add(job_restart)
    cy.add(ensemble)
    compose_dir = pathlib.Path(tmpdir).joinpath('cycle_sim0_compose')
    os.mkdir(str(compose_dir))
    os.chdir(str(compose_dir))
    with pytest.raises(Exception) as e_info:
        cy.compose()
    assert str(e_info.value) == "There are no casts (init_times) to compose."

    # Inconsistent forcing dir length and ensemble length
    cy = CycleSimulation(
        init_times=init_times,
        restart_dirs=restart_dirs_ensemble,
        ncores=1,
        forcing_dirs=[
            ['.', '.', '../dummy_extant_dir'],
            ['.', -72, '../dummy_extant_dir'],
            ['.', -72, '../dummy_extant_dir']
        ]
    )
    cy.add(job_restart)
    with pytest.raises(Exception) as e_info:
        cy.add(ensemble)
    assert str(e_info.value) == \
        "Ensemble to add has inconsistent length with existing cycle forcing_dirs"

    # Inconsistent forcing dir length and ensemble length
    cy = CycleSimulation(
        init_times=init_times,
        restart_dirs=[[rr[0]] for rr in restart_dirs_ensemble],
        ncores=1,
        forcing_dirs=[
            ['.', '../dummy_extant_dir'],
            [-72, '../dummy_extant_dir'],
            [-72, '../dummy_extant_dir']
        ]
    )
    cy.add(job_restart)
    with pytest.raises(Exception) as e_info:
        cy.add(ensemble)
    assert str(e_info.value) == \
        "Ensemble to add has inconsistent length with existing cycle restart_dirs"

    # Valid force dir exercise.
    cy = CycleSimulation(
        init_times=init_times,
        restart_dirs=restart_dirs_ensemble,
        ncores=1,
        forcing_dirs=[
            ['.', '../dummy_extant_dir'],
            [-72, '../dummy_extant_dir'],
            [-72, '../dummy_extant_dir']
        ]
    )
    cy.add(job_restart)
    cy.add(ensemble)
    compose_dir = pathlib.Path(tmpdir).joinpath('cycle_forc_dir_compose')
    os.mkdir(str(compose_dir))
    os.chdir(str(compose_dir))
    compose_dir.joinpath('../dummy_extant_dir').touch()
    cy.compose()

    # In valid force dir exercise.
    cy = CycleSimulation(
        init_times=init_times,
        restart_dirs=restart_dirs_ensemble,
        ncores=1,
        forcing_dirs=[
            [72, '../dummy_extant_dir'],
            [72, '../dummy_extant_dir'],
            [72, '../dummy_extant_dir']
        ]
    )
    cy.add(job_restart)
    cy.add(ensemble)
    compose_dir = pathlib.Path(tmpdir).joinpath('cycle_forc_dir_fail_1_compose')
    os.mkdir(str(compose_dir))
    os.chdir(str(compose_dir))
    compose_dir.joinpath('../dummy_extant_dir').touch()
    with pytest.raises(Exception) as e_info:
        cy.compose()
    assert str(e_info.value) == 'Only non-negative integers can be used to specify forcing_dirs'

    # In valid force dir exercise.
    cy = CycleSimulation(
        init_times=init_times,
        restart_dirs=restart_dirs_ensemble,
        ncores=1,
        forcing_dirs=[
            ['.', 'dummy_non-extant_dir'],
            ['.', 'dummy_non-extant_dir'],
            ['.', 'dummy_non-extant_dir']
        ]
    )
    cy.add(job_restart)
    cy.add(ensemble)
<<<<<<< HEAD
=======

>>>>>>> 252bebaf
    compose_dir = pathlib.Path(tmpdir).joinpath('cycle_forc_dir_fail_2_compose')
    os.mkdir(str(compose_dir))
    os.chdir(str(compose_dir))
    compose_dir.joinpath('../dummy_extant_dir').touch()
    with pytest.raises(Exception) as e_info:
        cy.compose()
    assert str(e_info.value) == 'No such forcing directory: dummy_non-extant_dir'


@pytest.mark.xfail(strict=False)
def test_cycle_ensemble_parallel_compose(
    ensemble,
    job_restart,
    scheduler,
    tmpdir,
    init_times,
    restart_dirs_ensemble
):
    ens = ensemble
    cy = CycleSimulation(
        init_times=init_times,
        restart_dirs=restart_dirs_ensemble,
        ncores=2
    )
    cy.add(job_restart)
    # Adding the scheduler ruins the run in CI.
    # cy.add(scheduler)

    # Make a copy where we keep the casts in memory for checking.
    cy_check_casts = copy.deepcopy(cy)
    cy_ens_compose = copy.deepcopy(cy)

    with pytest.raises(Exception) as e_info:
        cy.compose()

    cy_ens_compose.add(ens)
    compose_dir = pathlib.Path(tmpdir).joinpath('cycle_ensemble_compose')
    os.mkdir(str(compose_dir))
    os.chdir(str(compose_dir))
    pathlib.Path('../dummy_extant_dir').touch()
    cy_ens_compose.compose()

    cy_run_success = cy_ens_compose.run()
    assert cy_run_success == 0
    cy.pickle(str(pathlib.Path(tmpdir) / 'cycle_ensemble_compose/WrfHydroCycleEns.pkl'))
    # Is this pickle used?

    # The cycle-in-memory version for checking the casts.
    cy_check_casts.add(ens)
    compose_dir = pathlib.Path(tmpdir).joinpath('cycle_compose_check_casts')
    os.mkdir(str(compose_dir))
    os.chdir(str(compose_dir))
    pathlib.Path('../dummy_extant_dir').touch()
    cy_check_casts.compose(rm_casts_from_memory=False, rm_members_from_memory=False)

    # The job gets heavily modified on compose.
    answer = {
        '_entry_cmd': 'bogus entry cmd',
        '_exe_cmd': './wrf_hydro.exe',
        '_exit_cmd': 'bogus exit cmd',
        '_hrldas_namelist': {
            'noahlsm_offline': {
                'btr_option': 1,
                'canopy_stomatal_resistance_option': 1,
                'hrldas_setup_file': './NWM/DOMAIN/wrfinput_d01.nc',
                'indir': './FORCING',
                'output_timestep': 86400,
                'restart_filename_requested': './NWM/RESTART/RESTART.2011082600_DOMAIN1',
                'restart_frequency_hours': 24
            },
            'wrf_hydro_offline': {
                'forc_typ': 1
            }
        },
        '_hrldas_times': {
            'noahlsm_offline': {
                'khour': 282480,
                'restart_frequency_hours': 24,
                'output_timestep': 86400,
                'restart_filename_requested': 'NWM/RESTART/RESTART.2013101300_DOMAIN1',
                'start_day': 12,
                'start_hour': 00,
                'start_min': 00,
                'start_month': 12,
                'start_year': 2012
            }
        },
        '_hydro_namelist': {
            'hydro_nlist': {
                'aggfactrt': 4,
                'channel_option': 2,
                'chanobs_domain': 0,
                'chanrtswcrt': 1,
                'chrtout_domain': 1,
                'geo_static_flnm': './NWM/DOMAIN/geo_em.d01.nc',
                'restart_file': './NWM/RESTART/HYDRO_RST.2011-08-26_00:00_DOMAIN1',
                'udmp_opt': 1,
                'rst_dt': 1440,
                'out_dt': 1440
            },
            'nudging_nlist': {
                'maxagepairsbiaspersist': 3,
                'minnumpairsbiaspersist': 1,
                'nudginglastobsfile': './NWM/RESTART/nudgingLastObs.2011-08-26_00:00:00.nc'
            }
        },
        '_hydro_times': {
            'hydro_nlist': {
                'out_dt': 1440,
                'rst_dt': 1440,
                'restart_file': 'NWM/RESTART/HYDRO_RST.2013-10-13_00:00_DOMAIN1'
            },
            'nudging_nlist': {
                'nudginglastobsfile': 'NWM/RESTART/nudgingLastObs.2013-10-13_00:00:00.nc'
            }
        },
        '_job_end_time': None,
        '_job_start_time': None,
        '_job_submission_time': None,
        '_model_end_time': pandas.Timestamp('2045-03-04 00:00:00'),
        '_model_start_time': pandas.Timestamp('2012-12-12 00:00:00'),
        'exit_status': None,
        'job_id': 'test_job_1',
        'restart_freq_hr_hydro': None,
        'restart_freq_hr_hrldas': None,
        'output_freq_hr_hydro': None,
        'output_freq_hr_hrldas': None,
        'restart': True,
        'restart_dir': None,
        '_restart_dir_hydro': None,
        '_restart_dir_hrldas': None,
        'restart_file_time': '2013-10-13',
        '_restart_file_time_hydro': pandas.Timestamp('2013-10-13 00:00:00'),
        '_restart_file_time_hrldas': pandas.Timestamp('2013-10-13 00:00:00')
    }

    # These answer patches respond to the variety of things in restart_dirs_ensemble
    dum_ext = str(tmpdir) + '/dummy_extant_dir/'
    answer_patches = {
        'cast_index': [0, 1, 2],
        'start_time_patch': [
            pandas.Timestamp('2012-12-12 00:00:00'),
            pandas.Timestamp('2012-12-15 00:00:00'),
            pandas.Timestamp('2012-12-18 00:00:00')
        ],
        'end_time_patch': [
            pandas.Timestamp('2045-03-04 00:00:00'),
            pandas.Timestamp('2045-03-07 00:00:00'),
            pandas.Timestamp('2045-03-10 00:00:00')
        ],

        # These "time patches" reveal the awkwardness of that construct.
        'lsm_times_patch': [
            'NWM/RESTART/RESTART.2013101300_DOMAIN1',
            '../../cast_2012121200/member_000/RESTART.2013101300_DOMAIN1',
            dum_ext + 'RESTART.2013101300_DOMAIN1'
        ],
        'hydro_times_patch': [
            'NWM/RESTART/HYDRO_RST.2013-10-13_00:00_DOMAIN1',
            '../../cast_2012121200/member_000/HYDRO_RST.2013-10-13_00:00_DOMAIN1',
            dum_ext + 'HYDRO_RST.2013-10-13_00:00_DOMAIN1'
        ],
        'ndg_times_patch': [
            'NWM/RESTART/nudgingLastObs.2013-10-13_00:00:00.nc',
            '../../cast_2012121200/member_000/nudgingLastObs.2013-10-13_00:00:00.nc',
            dum_ext + 'nudgingLastObs.2013-10-13_00:00:00.nc'
        ],

        # These namelist patches are consistent with the model times except in the
        # first "do nothing" case which leaves the start time != restart file time
        'lsm_nlst_patch': [
            './NWM/RESTART/RESTART.2011082600_DOMAIN1',
            '../../cast_2012121200/member_000/RESTART.2012121500_DOMAIN1',
            dum_ext + 'RESTART.2012121800_DOMAIN1'
        ],
        'hydro_nlst_patch': [
            './NWM/RESTART/HYDRO_RST.2011-08-26_00:00_DOMAIN1',
            '../../cast_2012121200/member_000/HYDRO_RST.2012-12-15_00:00_DOMAIN1',
            dum_ext + 'HYDRO_RST.2012-12-18_00:00_DOMAIN1'
        ],
        'ndg_nlst_patch': [
            './NWM/RESTART/nudgingLastObs.2011-08-26_00:00:00.nc',
            '../../cast_2012121200/member_000/nudgingLastObs.2012-12-15_00:00:00.nc',
            dum_ext + 'nudgingLastObs.2012-12-18_00:00:00.nc'
        ]

    }

    # Check a cycle where the compse retains the casts (otherwise nothing in memory).
    # This fails:
    # deepdiff.DeepDiff(answer, cy.casts[0].jobs[0].__dict__)
    # Instead, iterate on keys to "declass":
    # Just check the first ensemble cast.
    def sub_member(the_string, replace_num, find_num=0):
        replace = "member_{:03d}".format(replace_num)
        find = "member_{:03d}".format(find_num)
        return the_string.replace(find, replace)

    for ii in answer_patches['cast_index']:
        cc = cy_check_casts.casts[ii]

        for mm, member in enumerate(cc.members):

            answer['_model_start_time'] = answer_patches['start_time_patch'][ii]
            answer['_model_end_time'] = answer_patches['end_time_patch'][ii]

            keys = ['noahlsm_offline', 'restart_filename_requested']
            answer['_hrldas_namelist'][keys[0]][keys[1]] = \
                sub_member(answer_patches['lsm_nlst_patch'][ii], mm)
            answer['_hrldas_times'][keys[0]][keys[1]] = \
                sub_member(answer_patches['lsm_times_patch'][ii], mm)

            keys = ['_hydro_namelist', 'hydro_nlist', 'restart_file']
            answer[keys[0]][keys[1]][keys[2]] = \
                sub_member(answer_patches['hydro_nlst_patch'][ii], mm)

            keys = ['_hydro_namelist', 'nudging_nlist', 'nudginglastobsfile']
            answer[keys[0]][keys[1]][keys[2]] = \
                sub_member(answer_patches['ndg_nlst_patch'][ii], mm)

            keys = ['_hydro_times', 'hydro_nlist', 'restart_file']
            answer[keys[0]][keys[1]][keys[2]] =\
                sub_member(answer_patches['hydro_times_patch'][ii], mm)

            keys = ['_hydro_times', 'nudging_nlist', 'nudginglastobsfile']
            answer[keys[0]][keys[1]][keys[2]] = \
                sub_member(answer_patches['ndg_times_patch'][ii], mm)

            # hrldas times
            fmt_keys = {
                '%Y': 'start_year', '%m': 'start_month',
                '%d': 'start_day', '%H': 'start_hour'
            }
            the_mutable = answer['_hrldas_times']['noahlsm_offline']
            for fmt, key in fmt_keys.items():
                the_mutable[key] = int(answer['_model_start_time'].strftime(fmt))

            # Actually check
            for kk in member.jobs[0].__dict__.keys():
                assert member.jobs[0].__dict__[kk] == answer[kk]

    # Check the scheduler too
    # assert cy_check_casts.casts[0].scheduler.__dict__ == scheduler.__dict__

    # For the cycle where the compse removes the casts...
    # Check that the casts are all now simply pathlib objects
    assert all([type(mm) is str for mm in cy.casts])

    # the tmpdir gets nuked after the test... ?
    # Test the cast pickle size in terms of load speed.
    # Note that the deletion of the model, domain, and output objects are
    # done for the casts regardless of not removing the casts
    # from memory (currently).
    os.chdir(str(pathlib.Path(tmpdir) / 'cycle_ensemble_compose/cast_2012121200'))
    time_taken = timeit.timeit(
        setup='import pickle',
        stmt='pickle.load(open("WrfHydroEns.pkl","rb"))',
        number=10000
    )
    # If your system is busy, this could take longer... and spuriously fail the test.
    # Notes(JLM): coverage makes this slow
    assert time_taken < 1.5

    # Test the cycle pickle size in terms of load speed.
    os.chdir(str(pathlib.Path(tmpdir) / 'cycle_ensemble_compose/'))
    time_taken = timeit.timeit(
        setup='import pickle',
        stmt='pickle.load(open("WrfHydroCycleEns.pkl","rb"))',
        number=10000
    )
    # If your system is busy, this could take longer...
    # Notes(JLM): coveage makes this slow
    assert time_taken < 1.5


def test_cycle_run(
    simulation_compiled,
    job_restart,
    scheduler,
    tmpdir,
    capfd,
    init_times,
    restart_dirs
):

    sim = simulation_compiled

    tmp = pathlib.Path(tmpdir)
    forcing_dirs = [tmp / letter for letter in list(string.ascii_lowercase)[0:len(init_times)]]
    for dir in forcing_dirs:
        dir.mkdir()

    cy = CycleSimulation(
        init_times=init_times,
        restart_dirs=restart_dirs,
        forcing_dirs=forcing_dirs
    )
    cy.add(sim)
    cy.add(job_restart)

    # Serial test
    cy_serial = copy.deepcopy(cy)
    cy_dir = pathlib.Path(tmpdir).joinpath('cycle_serial_run')
    os.chdir(tmpdir)
    os.mkdir(str(cy_dir))
    os.chdir(str(cy_dir))
    cy_serial.compose(rm_casts_from_memory=False)
    serial_run_success = cy_serial.run()
    assert serial_run_success == 0, \
        "Some serial cycle casts did not run successfully."
    assert cy_dir.joinpath("WrfHydroCycle.pkl").exists()

    # Parallel test
    cy_parallel = copy.deepcopy(cy)
    cy_dir = pathlib.Path(tmpdir).joinpath('cycle_parallel_run')
    os.chdir(tmpdir)
    os.mkdir(str(cy_dir))
    os.chdir(str(cy_dir))
    cy_parallel.compose()
    cy_run_success = cy_parallel.run(n_concurrent=2)
    assert cy_run_success == 0, \
        "Some parallel cycle casts did not run successfully."
    assert cy_dir.joinpath("WrfHydroCycle.pkl").exists()

    # Parallel test with ensemble in memory
    cy_parallel = copy.deepcopy(cy)
    cy_dir = pathlib.Path(tmpdir).joinpath('cy_parallel_run_cy_in_memory')
    os.chdir(tmpdir)
    os.mkdir(str(cy_dir))
    os.chdir(str(cy_dir))
    cy_parallel.compose(rm_casts_from_memory=False)
    cy_run_mem_success = cy_parallel.run(n_concurrent=2)
    assert cy_run_mem_success == 0, \
        "Some parallel cycle casts in memory did not run successfully."
    assert cy_dir.joinpath("WrfHydroCycle.pkl").exists()


def test_cycle_self_dependent_run(
    simulation_compiled,
    job_restart,
    scheduler,
    tmpdir,
    capfd,
    init_times
):

    sim = simulation_compiled
    cy = CycleSimulation(
        init_times=init_times,
        restart_dirs=['.', '-3', '-3']
    )
    cy.add(job_restart)
    cy.add(sim)

    # Serial test
    cy_serial = copy.deepcopy(cy)
    cy_dir = pathlib.Path(tmpdir).joinpath('cycle_serial_run')
    os.chdir(tmpdir)
    os.mkdir(str(cy_dir))
    os.chdir(str(cy_dir))
    cy_serial.compose(rm_casts_from_memory=False)
    serial_run_success = cy_serial.run()
    assert serial_run_success == 0, \
        "Some serial cycle casts did not run successfully."

    # Parallel test
    # TODO: This test should fail in a real run
    # cy_parallel = copy.deepcopy(cy)
    # cy_dir = pathlib.Path(tmpdir).joinpath('cycle_parallel_run')
    # os.chdir(tmpdir)
    # os.mkdir(str(cy_dir))
    # os.chdir(str(cy_dir))
    # cy_parallel.compose()

    # cy_run_success = cy_parallel.run(n_concurrent=2)
    # assert cy_run_success == 0, \
    #     "Some parallel cycle casts did not run successfully."<|MERGE_RESOLUTION|>--- conflicted
+++ resolved
@@ -76,7 +76,6 @@
 
 @pytest.mark.parametrize(
     ['init_times', 'expected'],
-<<<<<<< HEAD
     [
         (
             [base_time + datetime.timedelta(dd) for dd in range(0, 9, 3)],
@@ -91,14 +90,6 @@
             ['Length of forcing_dirs does not match that of init_times.']
         )
     ]
-=======
-    [([base_time + datetime.timedelta(dd) for dd in range(0, 9, 3)],
-      [base_time + datetime.timedelta(dd) for dd in range(0, 9, 3)]),
-     ([base_time, base_time, 'nondatetime object'],
-      ["List object not all datetime.datetime objects, as expected"]),
-     ([base_time, base_time],
-      ['Length of forcing_dirs does not match that of init_times.'])]
->>>>>>> 252bebaf
 )
 def test_add_init_times(
     init_times,
@@ -427,10 +418,7 @@
     restart_dirs
 ):
     # These might be parametizable.
-<<<<<<< HEAD
-=======
-
->>>>>>> 252bebaf
+
     # Compose without adding a simulation.
     cy = CycleSimulation(
         init_times=init_times,
@@ -445,10 +433,7 @@
     assert str(e_info.value) == \
         'Unable to compose, current working directory is not empty. \n' + \
         'Change working directory to an empty directory with os.chdir()'
-<<<<<<< HEAD
-
-=======
->>>>>>> 252bebaf
+
     compose_dir = pathlib.Path(tmpdir).joinpath('cycle_no_sim_compose')
     os.mkdir(str(compose_dir))
     os.chdir(str(compose_dir))
@@ -806,10 +791,6 @@
     )
     cy.add(job_restart)
     cy.add(ensemble)
-<<<<<<< HEAD
-=======
-
->>>>>>> 252bebaf
     compose_dir = pathlib.Path(tmpdir).joinpath('cycle_forc_dir_fail_2_compose')
     os.mkdir(str(compose_dir))
     os.chdir(str(compose_dir))

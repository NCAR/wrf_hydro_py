--- conflicted
+++ resolved
@@ -185,15 +185,9 @@
         '_hrldas_times': {
             'noahlsm_offline': {
                 'khour': 282480,
-<<<<<<< HEAD
                 'restart_frequency_hours': 24,
                 'output_timestep': 86400,
-                'restart_filename_requested': None,
-=======
-                'restart_frequency_hours': 1,
-                'output_timestep': 3600,
                 'restart_filename_requested': 'NWM/RESTART/RESTART.2013101300_DOMAIN1',
->>>>>>> 740653e8
                 'start_day': 14,
                 'start_hour': 0,
                 'start_min': 0,
@@ -222,15 +216,9 @@
         },
         '_hydro_times': {
             'hydro_nlist': {
-<<<<<<< HEAD
-                'restart_file': None,
+                'restart_file': 'NWM/RESTART/HYDRO_RST.2013-10-13_00:00_DOMAIN1',
                 'rst_dt': 1440,
                 'out_dt': 1440
-=======
-                'restart_file': 'NWM/RESTART/HYDRO_RST.2013-10-13_00:00_DOMAIN1',
-                'rst_dt': 60,
-                'out_dt': 60
->>>>>>> 740653e8
             },
             'nudging_nlist': {
                 'nudginglastobsfile': 'NWM/RESTART/nudgingLastObs.2013-10-13_00:00:00.nc'
@@ -243,18 +231,12 @@
         '_model_start_time': pandas.Timestamp('1984-10-14 00:00:00'),
         'exit_status': None,
         'job_id': 'test_job_1',
-<<<<<<< HEAD
         'restart_freq_hr_hydro': None,
         'restart_freq_hr_hrldas': None,
         'output_freq_hr_hydro': None,
         'output_freq_hr_hrldas': None,
-        'restart': False
-=======
-        'restart_freq_hr': 1,
-        'output_freq_hr': 1,
         'restart': True,
         'restart_file_time': pandas.Timestamp('2013-10-13 00:00:00')
->>>>>>> 740653e8
     }
 
     # For the ensemble where the compse retains the members...

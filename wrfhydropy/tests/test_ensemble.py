--- conflicted
+++ resolved
@@ -380,35 +380,35 @@
     assert ens_dir.joinpath("WrfHydroEns.pkl").exists()
 
 
-def test_ens_teams_run(simulation_compiled, job, scheduler, tmpdir, capfd):
+# Some helper function for the following test_ens_teams_run*
+def get_mem_start_file_time(mem_int, ens_dir):
+    return os.path.getmtime(
+        ens_dir /
+        ('member_00' + str(mem_int) + '/.model_start_time'))
+
+
+def check_first_line(file, answer):
+    with open(file) as f:
+        first_line = f.readline()
+    assert first_line == answer
+
+
+def test_ens_teams_run_dict(simulation_compiled, job, scheduler, tmpdir, capfd):
     ens_dir = pathlib.Path(tmpdir).joinpath('ens_teams_run')
     teams_dict = {
         '0': {
             'members': ['member_000', 'member_002'],
             'nodes': ['hostname0'],
-<<<<<<< HEAD
-            'exe_cmd': './wrf_hydro.exe mpirun --host {hostname} -np {nproc} {cmd}',
-            'env': None
-=======
-            'exe_cmd': 'sleep 2; ./wrf_hydro.exe mpirun --host {hostname} -np {nproc} {cmd}',
->>>>>>> dd66fc8f
-        },
+            'env': None,
+            'exe_cmd': 'sleep 2; ./wrf_hydro.exe mpirun --host {hostname} -np {nproc} {cmd}', },
         '1': {
             'members': ['member_001', 'member_003'],
             'nodes': ['hostname1', 'hostname1'],
-<<<<<<< HEAD
-            'exe_cmd': './wrf_hydro.exe mpirun --host {hostname} -np {nproc} {cmd}',
-            'env': None            
-=======
-            'exe_cmd': 'sleep 2; ./wrf_hydro.exe mpirun --host {hostname} -np {nproc} {cmd}',
->>>>>>> dd66fc8f
-        }
-    }
-
-    sim = simulation_compiled
-    ens = EnsembleSimulation()
-    job._exe_cmd = (
-        'sleep 1; ./wrf_hydro.exe mpirun --host {hostname} -np {nproc} {cmd}')
+            'env': None,
+            'exe_cmd': 'sleep 2; ./wrf_hydro.exe mpirun --host {hostname} -np {nproc} {cmd}', } }
+
+    sim = simulation_compiled
+    ens = EnsembleSimulation()
     job._entry_cmd = 'echo mpirun entry_cmd > entry_cmd.output'
     job._exit_cmd = 'echo mpirun exit_cmd > exit_cmd.output'
     ens.add(job)
@@ -419,31 +419,19 @@
     os.chdir(str(ens_dir))
     ens_parallel.compose()
 
-    # ens_run_success = ens_parallel.run(teams_dict=teams_dict)
-    #adf
-    ens_run_success = ens_parallel.run(
-        teams=True,
-        teams_exe_cmd_nproc=2,
-        teams_node_file=node_file,
-        teams_exe_cmd="sleep 1; mpirun -np 2 ./wrf_hydro.exe")
-
-    def get_mem_start_file_time(mem_int):
-        return os.path.getmtime(
-            ens_dir /
-            ('member_00' + str(mem_int) + '/.model_start_time'))
+    ens_run_success = ens_parallel.run(teams_dict=teams_dict)
+
+    assert ens_run_success == 0, \
+        "Some teams ensemble members did not run successfully."
 
     # If the above members are run in parallel, the above sleep  in the
     # exe_cmd should not affect the difference in start times.
-    assert abs(get_mem_start_file_time(1) - get_mem_start_file_time(0)) < 0.99
+    # Members on the same teams will have a >=2 sec delay,
+    # but collated members on different teams should be run with ~=0sec delay
+    # 0 and 1 are collated members on different teams
+    assert abs(get_mem_start_file_time(1, ens_dir) -
+               get_mem_start_file_time(0, ens_dir)) < 0.99
     
-    assert ens_run_success == 0, \
-        "Some teams ensemble members did not run successfully."
-
-    def check_first_line(file, answer):
-        with open(file) as f:
-            first_line = f.readline()
-        assert first_line == answer
-
     # Check for command correctness in output files.
     file_check = {
         ('member_000/entry_cmd.output',
@@ -463,4 +451,58 @@
     }
     for tup, ans in file_check.items():
         for file in tup:
-            check_first_line(file, ans)+            check_first_line(file, ans)
+
+
+def test_ens_teams_run_args(simulation_compiled, job, scheduler, tmpdir, capfd):
+    ens_dir = pathlib.Path(tmpdir).joinpath('ens_teams_run')
+
+    sim = simulation_compiled
+    ens = EnsembleSimulation()
+    job._entry_cmd = 'echo mpirun entry_cmd > entry_cmd.output'
+    job._exit_cmd = 'echo mpirun exit_cmd > exit_cmd.output'
+    ens.add(job)
+    ens.add([sim, sim, sim, sim])
+
+    ens_parallel = copy.deepcopy(ens)
+    os.mkdir(str(ens_dir))
+    os.chdir(str(ens_dir))
+    ens_parallel.compose()
+
+    exe_cmd = (
+        'sleep 1; ./wrf_hydro.exe mpirun --host {hostname} -np {nproc} {cmd}')
+    ens_run_success = ens_parallel.run(
+        teams=True,
+        teams_exe_cmd_nproc=2,
+        teams_node_file=node_file,
+        teams_exe_cmd=exe_cmd)
+
+    assert ens_run_success == 0, \
+        "Some teams ensemble members did not run successfully."
+
+    # If the above members are run in parallel, the above sleep  in the
+    # exe_cmd should not affect the difference in start times.
+    assert abs(get_mem_start_file_time(1, ens_dir) -
+               get_mem_start_file_time(0, ens_dir)) < 0.99
+
+    # Check for command correctness in output files.
+    file_check = {
+        ('member_000/entry_cmd.output',
+         'member_001/entry_cmd.output',
+         'member_002/entry_cmd.output',
+         'member_003/entry_cmd.output'): 'mpirun entry_cmd\n',
+        ('member_000/exit_cmd.output',
+         'member_001/exit_cmd.output',
+         'member_002/exit_cmd.output',
+         'member_003/exit_cmd.output'): 'mpirun exit_cmd\n',
+        ('member_000/job_test_job_1/diag_hydro.00000',
+         'member_003/job_test_job_1/diag_hydro.00000'):
+             'mpirun --host r10i1n1,r10i1n1 -np 2 ./wrf_hydro.exe\n',
+        ('member_001/job_test_job_1/diag_hydro.00000',):
+             'mpirun --host r10i1n2,r10i1n2 -np 2 ./wrf_hydro.exe\n',
+        ('member_002/job_test_job_1/diag_hydro.00000',):
+             'mpirun --host r10i1n3,r10i1n3 -np 2 ./wrf_hydro.exe\n',
+    }
+    for tup, ans in file_check.items():
+        for file in tup:
+            check_first_line(file, ans)            
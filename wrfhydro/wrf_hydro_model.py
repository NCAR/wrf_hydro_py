--- conflicted
+++ resolved
@@ -69,13 +69,9 @@
         with open(self.source_dir.joinpath('.version')) as f:
             self.version = f.read()
 
-<<<<<<< HEAD
     def compile(self, compiler: str,
                 compile_dir: str = None,
                 overwrite: bool = False,
-=======
-    def compile(self, compiler: str, compile_dir: str = None, overwrite: bool = False,
->>>>>>> d207890c
                 compile_options: dict = None) -> str:
         """Compiles WRF-Hydro using specified compiler and compile options.
         Args:
@@ -83,30 +79,20 @@
                 'ifort', or 'luna'.
             compile_dir: A non-existant directory to use for compilation.
             overwrite: Overwrite compile directory if exists.
-<<<<<<< HEAD
             compile_options: Changes to default compile-time options. Defaults
                 are {'WRF_HYDRO':1, 'HYDRO_D':1, 'SPATIAL_SOIL':1,
                      'WRF_HYDRO_RAPID':0, 'WRFIO_NCD_LARGE_FILE_SUPPORT':1,
                      'NCEP_WCOSS':1, 'WRF_HYDRO_NUDGING':0 }
-=======
-            compile_options: Changes to default compile-time options. Defaults are
-            {'WRF_HYDRO':1,'HYDRO_D':1,'SPATIAL_SOIL':1,'WRF_HYDRO_RAPID':0,
-            'WRFIO_NCD_LARGE_FILE_SUPPORT':1,'NCEP_WCOSS':1,'WRF_HYDRO_NUDGING':0}
->>>>>>> d207890c
         Returns:
             Success of compilation and compile directory used. Sets additional
             attributes to wrf_hydro_model
 
         """
-<<<<<<< HEAD
         # TODO: JLM: I think compile_options should be mutually exclusive with
         #            (version, configuration) where these specfy compile options in
         #            a JSON file.
         
-=======
-
-        #A bunch of ugly logic to check compile directory.
->>>>>>> d207890c
+        # A bunch of ugly logic to check compile directory.
         if compile_dir is None:
             self.compile_dir = self.source_dir.joinpath('Run')
         else:
@@ -135,7 +121,7 @@
         #     raise PermissionError('Compile directory owned by another model object. ' +
         #                           'Object id in file .uid does not match self.object_id')
 
-        #Add compiler and compile options as attributes and update if needed
+        # Add compiler and compile options as attributes and update if needed
         self.compiler = compiler
         self.compile_options = {'WRF_HYDRO':1, 'HYDRO_D':1, 'SPATIAL_SOIL':1,
                                 'WRF_HYDRO_RAPID':0, 'WRFIO_NCD_LARGE_FILE_SUPPORT':1,
@@ -172,16 +158,16 @@
             #Remove old files
             rmtree(self.source_dir.joinpath('Run'))
 
-        #Open permissions on copied compiled files
+        # Open permissions on copied compiled files
         subprocess.run(['chmod', '-R', '777', str(self.compile_dir)])
 
-        #Save the object out to the compile directory
+        # Save the object out to the compile directory
         with open(self.compile_dir.joinpath('wrf_hydro_model.pkl'), 'wb') as f:
             pickle.dump(self, f, 2)
 
         return('Model successfully compiled into ' + str(self.compile_dir))
 
-    #Define a reset method
+    # Define a reset method
     def reset(self,confirm: str):
         """Deletes the entire contents of the compile directory and resets object to 
            pre-compile state
@@ -223,10 +209,6 @@
         Returns:
             A wrf_hydro_domain object
         """
-<<<<<<< HEAD
-        # TODO TJM - Ask JM about a better name for the top-level domain folder
-=======
->>>>>>> d207890c
 
         # Set directory and file paths
         self.domain_top_dir = Path(domain_top_dir)
@@ -391,15 +373,10 @@
             # Get channel files
             self.channel_rt = wrf_hydro_ts(list(self.simulation_dir.glob('*CHRTOUT*')))
 
-<<<<<<< HEAD
             # TODO TJM - Add additinal file types, restarts, lakes, etc.
 
             # create a UID for the simulation and save in file
-=======
-            # TODO - Add additinal file types, restarts, lakes, etc.
-
-            #create a UID for the simulation and save in file
->>>>>>> d207890c
+
             self.object_id = str(uuid4())
             with open(self.simulation_dir.joinpath('.uid'), 'w') as f:
                 f.write(self.object_id)

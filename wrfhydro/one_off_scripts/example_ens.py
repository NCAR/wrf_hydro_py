--- conflicted
+++ resolved
@@ -138,27 +138,12 @@
     mems_refs_dict_list = [ build_component_types(mm) for mm, val in enumerate(bad_self.members) ]
     return(mems_refs_dict_list)
 
-<<<<<<< HEAD
-
-def visit(path, key, value):
-=======
->>>>>>> 6d446330
-
 #e1.members[0].domain.forcing_dir = 'foobar'
 #e1.members[1].domain.forcing_dir = 'barfoo'
 mrdl = build_mem_refs_dict_list(e1)
 
 from deepdiff import DeepDiff
 dd=DeepDiff(mrdl[1], mrdl[2])
-
-
-
-<<<<<<< HEAD
-r=[]
-m1=e1.members[1]
-n = remap(m1.__dict__, visit=visit)
-=======
->>>>>>> 6d446330
 
 #e1.members
 

--- conflicted
+++ resolved
@@ -60,16 +60,7 @@
             'mem': mem
         }
 
-<<<<<<< HEAD
-=======
-        # Setup exe cmd, will overwrite job exe cmd
-        if self.scheduler_opts['queue'] == 'shared':
-            self._exe_cmd = 'mpirun -np {0} ./wrf_hydro.exe'.format(self.nproc)
-        else:
-            self._exe_cmd = 'mpiexec_mpt ./wrf_hydro.exe'
-
-
->>>>>>> ea868a4a
+
     def schedule(self,jobs: list):
         """Schedule one or more jobs using the scheduler scheduler
             Args:

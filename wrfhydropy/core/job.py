import datetime
import f90nml
import math
import os
import pathlib
import shlex
import socket
import subprocess
import sys
import warnings

from .job_tools import \
    touch, submit_scheduler, PBSError, \
    get_sched_name, get_machine, get_user, seconds, \
    core_dir, default_job_spec, \
    compose_scheduled_python_script, \
    compose_scheduled_bash_script,\
    check_file_exist_colon, \
    check_job_input_files

from .job_tools import release as jt_release


class Scheduler(object):
    """A PBS/torque or slurm scheduler Job object.

    Initialize either with all the parameters, or with 'qsubstr' a PBS submit script as a string.
    If 'qsubstr' is given, all other arguments are ignored and set using Job.read().

    Variables
        On cheyenne, PBS attributes are described in `man qsub` and `man pbs_resources`.
        See also: https://www2.cisl.ucar.edu/resources/computational-systems/cheyenne/running-jobs/submitting-jobs-pbs
        A dictionary can be constructed in advance from specification files by the function
        get_sched_args_from_specs().

    Var Name    default            example         Notes
      PBS usage on Chyenne
    -------------------------------------------------------------------------------------------
    name                           "my_job"
      -N
    account                        "NRAL0017"
      -A
    email_when                     "a","abe"       "a"bort, "b"efore, "e"nd
      -m
    email_who   "${USER}@ucar.edu" "johndoe@ucar.edu"
      -M
    queue       "regular"           "regular"
      -q
    walltime    "12:00"             "10:00:00"      Seconds coerced. Appropriate run times are best.
      -l walltime=
    afterok                         "12345:6789"   Begin after successful completion of job1:job2:etc.
      -W depends=afterok:

    array_size  -J              None               16             integer
    grab_env    -V              None               True           logical

    Sepcify: nproc, nnodes, nproc + nnodes, nproc + ppn,  nnodes + ppn
    nproc                                          500             Number of procs
    nodes                                          4               Number of nodes
    ppn                        Default:            24              Number of procs/node
                               machine_spec_file.cores_per_node

    modules

    -*-*-*-*-*-*-*-  FOLLOWING NOT TESTED ON CHEYENNE  -*-*-*-*-*-*-*-

    pmem        -l pmem=                          "2GB"           Default is no restriction.
    exetime     -a                                "1100"          Not tested
    """

    def __init__(
        self,
        job_name: str,
        account: str,
        nproc: int=None,
        nnodes: int=None,
        ppn: int=None,
        email_when: str="a",
        email_who: str="${USER}@ucar.edu",
        queue: str='regular',
        walltime: str="12:00",
        wait_for_complete: bool=True,
        monitor_freq_s: int=None,
        afterok: str=None,
        array_size: int=None,
        pmem: str=None,
        grab_env: str=False,
        exetime: str=None,
        job_date_id: str=None
    ):

        # Declare attributes.
        # Required
        self.job_name   = job_name
        self.account    = account

        # Defaults in arglist
        self.email_when = email_when
        self.queue      = queue
        self.afterok = afterok
        self.array_size = array_size
        self.grab_env   = grab_env
        # TODO JLM: Should probably stash the grabbed argument in this case.
        # TODO JLM: is there a better variable name than grab_env?

        # Automagically set from environment
        self.sched_name = get_sched_name()
        # TODO(JLM): remove this testing comment/hack below when not testing it.
        #self.sched_version = int(re.split("[\+\ \.]", get_version())[2])

        # Extra Coercion
        self.email_who  = os.path.expandvars(email_who)
        self.walltime   = ':'.join((walltime+':00').split(':')[0:3])

        # Construction
        self._nproc      = nproc
        self._nnodes     = nnodes
        self._ppn        = ppn

        self._job_date_id = job_date_id

        self.wait_for_complete = wait_for_complete
        self.monitor_freq_s = monitor_freq_s

        # Set attributes.

        # Try to get a default scheduler?

        # Check for required inputs
        # TODO(JLM): Deal with setting ppn from machine_spec_file.
        self.solve_nodes_cores()

        # Extra Coercion
        self.email_who  = os.path.expandvars(email_who)
        self.walltime   = ':'.join((walltime+':00').split(':')[0:3])

        self.nproc_last_node = (self.nproc - (self.nnodes * self.ppn)) % self.ppn
        if self.nproc_last_node > 0:
            if self.nproc_last_node >= self.ppn:
                raise ValueError('nproc - (nnodes * ppn) = {0} >= ppn'.format(self.nproc_last_node))

        # Currently unsupported.
        self.pmem = pmem
        self.exetime = exetime

        # TODO(JLM): the term job here is a bit at odds with where I'm putting the attributes
        # sched_id (this requires some refactoring with job_tools)? job_script seems ok, however.
        # sched_job_id is set at submission
        self.sched_job_id = None

        self.job_script = None

        # PBS has a silly stream buffer that 1) has a limit, 2) cant be seen until the job ends.
        # Separate and standardize the stdout/stderr of the exe_cmd and the scheduler.

        # The path to the model stdout&stderr
        self._stdout_exe = "{run_dir}/{job_date_id}.{sched_job_id}.stdout"
        self._stderr_exe = "{run_dir}/{job_date_id}.{sched_job_id}.stderr"

        # Tracejob file which holds performance information
        self._tracejob_file = "{run_dir}/{job_date_id}.{sched_job_id}." + self.sched_name + ".tracejob"

        # Dot files for the pbs stdout&stderr files, both temp and final.
        # The initial path to the PBS stdout&stderr, during the job
        self._stdout_pbs_tmp = "{run_dir}/.{job_date_id}." + self.sched_name + ".stdout"
        self._stderr_pbs_tmp = "{run_dir}/.{job_date_id}." + self.sched_name + ".stderr"
        # The eventual path to the " + self.sched_name + " stdout&stderr, after the job
        self._stdout_pbs = "{run_dir}/.{job_date_id}.{sched_job_id}." + self.sched_name + ".stdout"
        self._stderr_pbs = "{run_dir}/.{job_date_id}.{sched_job_id}." + self.sched_name + ".stderr"


        # A three state variable. If "None" then script() can be called.
        # bool(None) is False so
        # None = submitted = True while not_submitted = False
        self.not_submitted = True

        # A status that depends on job being submitted and the .job_not_complete file
        # not existing being missing.
        self._sched_job_complete = False


    def solve_nodes_cores(self):
        if None not in [self._nproc, self._nnodes, self._ppn]:
            warnings.warn("Not currently checking consistency of nproc, nnodes, ppn.")
            return

        if not self._nproc  and self._nnodes and self._ppn:
            self._nproc  = self._nnodes * self._ppn
        if not self._nnodes and self._nproc and self._ppn:
            self._nnodes = math.ceil(self._nproc / self._ppn)
        if not self._ppn and self._nnodes and self._nproc:
            self._ppn = math.ceil(self._nproc / self._nnodes)

        if None in [self._nproc, self._nnodes, self._ppn]:
            raise ValueError("Not enough information to solve all of nproc, nnodes, ppn.")

    @property
    def nproc(self):
        self.solve_nodes_cores()
        return self._nproc
    @nproc.setter
    def nproc(self, value):
        self._nproc = value

    @property
    def nnodes(self):
        self.solve_nodes_cores()
        return self._nnodes
    @nnodes.setter
    def nnodes(self, value):
        self._nnodes = value

    @property
    def ppn(self):
        self.solve_nodes_cores()
        return self._ppn
    @ppn.setter
    def ppn(self, value):
        self._ppn = value


class Job(object):
    def __init__(
<<<<<<< HEAD
            self,
            nproc: int,
            exe_cmd: str=None,
            scheduler: Scheduler = None,
            modules: list = None,
            model_start_time: str=None,
            model_end_time: str=None,
            model_restart: bool=True,
=======
        self,
        nproc: int,
        exe_cmd: str=None,
        modules: str=None,
        scheduler: Scheduler = None,
        model_start_time: str=None,
        model_end_time: str=None,
        model_restart: bool=True,
        entry_cmd: str=None,
        exit_cmd: str=None            
>>>>>>> 8a35ea24
    ):

        self.exe_cmd = exe_cmd
        """str: The command to be executed. Python {}.format() evaluation available but
        limited. Taken from the machine_spec.yaml file if not specified."""
        self._nproc = nproc
        """int: Optional, the number of processors to use. If also supplied in the scheduler
        then there will be ab error."""
        self.machine = get_machine()
        """str: The name of the machine being used."""
        self.modules = modules

        """str: The modules to be loaded prior to execution. Taken from machine_spec.yaml 
        if not present."""
        self.scheduler = scheduler
        """Scheduler: Optional, scheduler object for the job."""

        self.model_start_time = model_start_time
        """str?: The model time at the start of the execution."""
        self.model_end_time = model_end_time
        """str?: The model time at the end of the execution."""
        self.model_restart = model_restart
        """bool: Look for restart files at modelstart_time?"""

        self.entry_cmd = entry_cmd
        """str: A command line command to execute before the model execution (after module load)."""
        self.exit_cmd = exit_cmd
        """str: A command line command to execute after the model execution (after module load)."""
        
        # These are only outputs/atts of the object.
        self.namelist_hrldas = None
        """dict: the HRLDAS namelist used for this job."""
        self.hydro_namelist = None
        """dict: the hydro namelist used for this job."""
        self.namelist_hrldas_file = None
        """dict: the file containing the HRLDAS namelist used for this job."""
        self.hydro_namelist_file = None
        """dict: the file containing the hydro namelist used for this job."""

        self.job_status = "created"
        """str: The status of the job object: created/submitted/running/complete."""

        # #################################
        # Attributes solved from the environment at run time or later (not now).
        self.user = None
        """str: Determine who the user is."""

        # TODO(JLM): this is admittedly a bit dodgy because sensitive info
        # might be in the environment (github authtoken?)
        # Are there parts of the env we must have?
        # self.environment = None

        self.job_date_id = None
        """str: The job date identifier at 'submission' time."""
        self.job_start_time = None
        """str?: The time at the start of the execution."""
        self.job_end_time = None
        """str?: The time at the end of the execution."""
        self.job_submission_time = None
        """str?: The time the job object was created."""

        self.exit_status = None
        """int: The exit value of the model execution."""

        """pathlib.PosixPath: The tracejob/performance/profiling file."""

        """pathlib.PosixPath: The standard out file."""

        """pathlib.PosixPath: The standard error file."""

        self.diag_files = None
        """pathlib.PosixPath: The diag files for the job."""

        # #################################
        # Setting better defaults.

        # If there is no scheduler on the machine. Do not allow a scheduler object.
        if get_sched_name() is None:
            self.scheduler = None
        else:
            # Allow coercion from a dict to a scheduler object.
            if type(self.scheduler) is dict:
                self.scheduler = Scheduler(**self.scheduler)
            
        # ###################################
        # Deal with the potential conflict between the job ncores and the scheduler ncores.
        if self._nproc and self.scheduler:
            if self.scheduler.nproc:
                if self.scheduler.nproc != nproc:
                    error_msg  = "The number of cores passed to the job does not match the "
                    error_msg += "number of cores specified in the job's scheduler."
                    raise ValueError(error_msg)
            else:
                self.scheduler.nproc = self.nproc

        # TODO(JLM): Maybe this should be done first and overwritten?
        # TODO(JLM): For missing job/scheduler properties, attempt to get defaults.
        # These are in a file in the package dir. Where?
        # A method (used by  django) about specifying the root dir of the project.
        # https://stackoverflow.com/questions/25389095/python-get-path-of-root-project-structure
        #self.build_default_job(self)
        default_job = default_job_spec(machine=get_machine())
        for ii in default_job.keys():
            if ii in self.__dict__.keys():
                if self.__dict__[ii] is None and default_job[ii] is not None:
                    warnings.warn('Using docker default for missing Job argument ' + ii)
                    self.__dict__[ii] = default_job[ii]

    @property
    def nproc(self):
        if self.scheduler:
            self._nproc = self.scheduler.nproc
            return self.scheduler.nproc
        return self._nproc
    @nproc.setter
    def nproc(self, value):
        self._nproc = value
        if self.scheduler:
            self.scheduler.nproc = value
            return self.scheduler.nproc
        return self._nproc


    def schedule(
        self,
        run_dir,
        hold: bool=False,
        submit_array=False
    ) -> object:
        """Scheulde a run of the wrf_hydro simulation
        Args:
            self: A Self object
        """

        if not submit_array:
            # Deal with the shared queue here, since it affects both scripts.
            if get_machine() == 'cheyenne' and \
               self.scheduler.nnodes-1 == 0 and \
               self.scheduler.nproc_last_node <= 18:
                self.scheduler.queue = 'share'
                warnings.warn("Less than 18 procesors requested, using the 'share' queue.")
                find='mpiexec_mpt'
                repl='mpirun {hostname} -np ' + str(self.nproc)
                self.exe_cmd = self.exe_cmd.replace(find, repl)

            # Write python to be executed by the bash script given to the scheduler.
            # Execute the model from python script and the python script from the bash script:
            # swap their execution commands.

            model_exe_cmd = self.exe_cmd
            py_script_name = str(run_dir / (self.job_date_id + ".wrfhydropy.py"))
            # I think it's preferable to call the abs path, but in a job array that dosent work.
            if self.scheduler.array_size:
                py_script_name_call = self.job_date_id + ".wrfhydropy.py"
            else:
                py_script_name_call = py_script_name


            py_run_cmd = "python " + py_script_name_call + \
                         " --sched_job_id $sched_job_id --job_date_id $job_date_id"

            # This needs to happen before composing the scripts.
            self.scheduler.not_submitted = False

            # The python script
            selfstr = compose_scheduled_python_script(py_run_cmd, model_exe_cmd)
            with open(py_script_name, "w") as myfile:
                myfile.write(selfstr)

            # The bash submission script which calls the python script.
            self.exe_cmd = py_run_cmd

        # Only complete the scheduling if not a job array or
        # if there is a specific flag to complete the job array.
        if (not self.scheduler.array_size) or (self.scheduler.array_size and submit_array):

            filename = run_dir / (self.job_date_id + '.' + self.scheduler.sched_name + '.job')
            jobstr = compose_scheduled_bash_script(run_dir=run_dir, job=self)

            with open(filename, "w") as myfile:
                myfile.write(jobstr)

            try:

                sched_job_id = submit_scheduler(
                    substr=bytearray(jobstr, 'utf-8'),
                    sched_name=self.scheduler.sched_name,
                    hold=hold
                )

            except PBSError as e:
                self.scheduler.not_submitted = True
                raise e

            self.scheduler.sched_job_id = sched_job_id

            if self.scheduler.array_size:
                # This is really convention-y. Not great.
                [touch(str(run_dir) + '/member_{0}/.job_not_complete'.format("%03d" % (ii,)))
                 for ii in range(self.scheduler.array_size)]
            else:
                touch(str(run_dir) + '/.job_not_complete')
            return sched_job_id



    def release(self):
        return(jt_release(self.scheduler))


    def run(self, run_dir):

        # TODO(JLM): does the job['mode'] need checked at this point?

        # Create the namelists for the job and link to the generic namelists names.
        print('\nRunning job ' + self.job_date_id + ': ')
        print('    Wall start time: ' + datetime.datetime.now().strftime('%Y-%m-%d %H:%M:%S'))
        print('    Model start time: ' + self.model_start_time.strftime('%Y-%m-%d %H:%M'))
        print('    Model end time: ' + self.model_end_time.strftime('%Y-%m-%d %H:%M'))

        # Check for restart files both as specified and in the run dir..
        # Alias the mutables for some brevity
        hydro_nlst = self.hydro_namelist['hydro_nlist']
        hydro_nlst['restart_file'] = check_file_exist_colon(run_dir, hydro_nlst['restart_file'])
        nudging_nlst = self.hydro_namelist['nudging_nlist']
        if nudging_nlst:
            nudging_nlst['nudginglastobsfile'] = \
                check_file_exist_colon(run_dir, nudging_nlst['nudginglastobsfile'])

        check_job_input_files(self, run_dir)

        self.write_namelists(run_dir)

        if self.scheduler:

            # This is for when the submitted script calls the run method.
            # Note that this exe_cmd is for a python script which executes and optionally
            # waits for the model (it's NOT direct execution of the model).
            # TODO(JLM): Not sure why hostname: is in the following.
            #            This may be deprecated 5/18/2018
            #exe_cmd = self.exe_cmd.format(**{'hostname': socket.gethostname()}) + " 2> {0} 1> {1}"
            std_base = "{0}.{1}".format(
                self.job_date_id,
                self.scheduler.sched_job_id
            )

            self.stderr_file = run_dir / (std_base + ".stderr")
            self.stdout_file = run_dir / (std_base + ".stdout")

            # source the modules before execution.
            exe_cmd = '/bin/bash -c "'
            if self.modules:
                exe_cmd += "module purge && module load " + self.modules + " && "

            if self.entry_cmd is not None:
                exe_cmd += self.entry_cmd
                exe_cmd += " 2>> {0} 1>> {1}".format(self.stderr_file, self.stdout_file)
                exe_cmd += " && "
                print("entry_cmd:", self.entry_cmd, '\n')

            exe_cmd += self.exe_cmd.format(**{'nproc': self.nproc})
            exe_cmd += " 2>> {0} 1>> {1}"
            exe_cmd = exe_cmd.format(self.stderr_file, self.stdout_file)

            if self.exit_cmd is not None:
                exe_cmd += " && " + self.exit_cmd
                exe_cmd += " 2>> {0} 1>> {1}".format(self.stderr_file, self.stdout_file)
                print("exit_cmd:", self.exit_cmd, '\n')

            exe_cmd += '"'

            self.exe_cmd = exe_cmd
            print("exe_cmd: ", exe_cmd, '\n')

            exe_cmd = shlex.split(exe_cmd)
            proc = subprocess.Popen(exe_cmd, cwd=run_dir)
            #proc.wait()

            proc = subprocess.run(exe_cmd, cwd=run_dir)

        else:

            # These dont have the sched_job_id that the scheduled job output files have.
            self.stderr_file = run_dir / ("{0}.stderr".format(self.job_date_id))
            self.stdout_file = run_dir / ("{0}.stdout".format(self.job_date_id))

            # source the modules before execution.
            exe_cmd = '/bin/bash -c "'
            if self.modules:
                exe_cmd += "module purge && module load " + self.modules + " && "

            if self.entry_cmd is not None:
                exe_cmd += self.entry_cmd
                exe_cmd += " 2>> {0} 1>> {1}".format(self.stderr_file, self.stdout_file) + " && "

            exe_cmd += self.exe_cmd.format(**{'nproc': self.nproc})
            exe_cmd += " 2>> {0} 1>> {1}".format(self.stderr_file, self.stdout_file)

            if self.exit_cmd is not None:
                exe_cmd += " && " + self.exit_cmd
                exe_cmd += " 2>> {0} 1>> {1}".format(self.stderr_file, self.stdout_file)

            exe_cmd += '"'
            self.exe_cmd = exe_cmd

            self.job_status='running'
            self.job_start_time = str(datetime.datetime.now())

            proc = subprocess.Popen(shlex.split(exe_cmd), cwd=run_dir)
            self.run_log = proc.wait()
            
            self.job_end_time = str(datetime.datetime.now())
            self.job_status='completed'

        # TODO(JLM): The following be made a method which checks the run.
        #            The following should not be run if the scheduler is not waiting.
        #            Put this in collect_run?

        try:

            # Get diag files
            # TODO(JLM): diag_files should be scrapped orrenamed to no conflict between jobs.
            run_dir_posix = pathlib.PosixPath(run_dir)
            self.diag_files = list(run_dir_posix.glob('diag_hydro.*'))

            #self.stdout_file = list(run_dir_posix.glob(self.job_date_id+'.*stdout'))[0]
            #self.stderr_file = list(run_dir_posix.glob(self.job_date_id+'.*stderr'))[0]

            self.tracejob_file = list(run_dir_posix.glob(self.job_date_id+'.*tracejob'))
            if len(self.tracejob_file):
                self.tracejob_file = self.tracejob_file[0]
            else:
                self.tracejob_file = None

            self.exit_status = 1
            self.job_status='completed failure'
            # String match diag files for successfull run
            with run_dir.joinpath('diag_hydro.00000').open() as f:
                diag_file = f.read()
                if 'The model finished successfully.......' in diag_file:
                    self.exit_status = 0
                    self.job_status='completed success'

        except Exception as e:

            #raise ValueError('Could not parse diag files, run_dir:' + str(run_dir) )
            print(e)    


    def write_namelists(self, run_dir):

        # TODO(JLM): make the setup namelists @properties without setter (protect them)
        # write hydro.namelist for the job
        self.hydro_namelist_file =  run_dir.joinpath(self.job_date_id + '.hydro.namelist')
        f90nml.write(self.hydro_namelist, self.hydro_namelist_file)
        nlst_file = run_dir.joinpath('hydro.namelist')
        if nlst_file.exists():
            nlst_file.unlink()
        nlst_file.symlink_to(self.hydro_namelist_file)

        # write namelist.hrldas
        self.namelist_hrldas_file = run_dir.joinpath(self.job_date_id + '.namelist.hrldas')
        f90nml.write(self.namelist_hrldas, self.namelist_hrldas_file)
        nlst_file = run_dir.joinpath('namelist.hrldas')
        if nlst_file.exists():
            nlst_file.unlink()
        nlst_file.symlink_to(self.namelist_hrldas_file)


    #######################################################
    # These can probably be made properties that may set on job or job.scheduler.
    def stdout_exe(self, run_dir):
        if self.scheduler:
            return self.eval_std_file_vars(self.scheduler._stdout_exe, run_dir)
        else:
            None
    def stderr_exe(self, run_dir):
        if self.scheduler:
            return self.eval_std_file_vars(self.scheduler._stderr_exe, run_dir)
        else:
            None
    def tracejob_file(self, run_dir):
        if self.scheduler:
            return self.eval_std_file_vars(self.scheduler._tracejob_file, run_dir)
        else:
            None
    def stdout_pbs(self, run_dir):
        if self.scheduler:
            return self.eval_std_file_vars(self.scheduler._stdout_pbs, run_dir)
        else:
            None
    def stderr_pbs(self, run_dir):
        if self.scheduler:
            return self.eval_std_file_vars(self.scheduler._stderr_pbs, run_dir)
        else:
            None
    def stdout_pbs_tmp(self, run_dir):
        if self.scheduler:
            return self.eval_std_file_vars(self.scheduler._stdout_pbs_tmp, run_dir)
        else:
            None
    def stderr_pbs_tmp(self, run_dir):
        if self.scheduler:
            return self.eval_std_file_vars(self.scheduler._stderr_pbs_tmp, run_dir)
        else:
            None

    def eval_std_file_vars(self, the_str, run_dir):
        if self.scheduler.not_submitted:
            return(the_str)
        dict = {'run_dir': run_dir,
                'job_date_id': self.job_date_id,
                'sched_job_id': self.scheduler.sched_job_id}
        if dict['sched_job_id'] is None: dict['sched_job_id'] = '${sched_job_id}'
        return(the_str.format(**dict))


    def apply_model_start_end_job_namelists(
        self
    ):

        # Refs
        noah_nlst = self.namelist_hrldas['noahlsm_offline']
        hydro_nlst = self.hydro_namelist['hydro_nlist']

        # Duration
        noah_nlst['kday'] = None
        noah_nlst['khour'] = None
        duration = self.model_end_time - self.model_start_time
        if duration.seconds == 0:
            noah_nlst['kday'] = int(duration.days)
            noah_nlst.pop('khour')
        else:
            noah_nlst['khour'] = int(duration.days*60 + duration.seconds/3600)
            noah_nlst.pop('kday')

        # Start
        noah_nlst['start_year'] = int(self.model_start_time.year)
        noah_nlst['start_month'] = int(self.model_start_time.month)
        noah_nlst['start_day'] = int(self.model_start_time.day)
        noah_nlst['start_hour'] = int(self.model_start_time.hour)
        noah_nlst['start_min'] = int(self.model_start_time.minute)

        # Restart
        if self.model_restart:
            restart_time = self.model_start_time
        else:
            # Though it will be commented, make it obvious.
            restart_time = datetime.datetime(9999, 9, 9, 9, 9)

        lsm_restart_dirname = '.' #os.path.dirname(noah_nlst['restart_filename_requested'])
        hydro_restart_dirname = '.' #os.path.dirname(hydro_nlst['restart_file'])

        #2011082600 - no minutes
        lsm_restart_basename = 'RESTART.' + \
                               self.model_start_time.strftime('%Y%m%d%H') + '_DOMAIN1'
        #2011-08-26_00_00 - minutes
        hydro_restart_basename = 'HYDRO_RST.' + \
                                 self.model_start_time.strftime('%Y-%m-%d_%H:%M') + '_DOMAIN1'

        lsm_restart_file = lsm_restart_dirname + '/' + lsm_restart_basename
        hydro_restart_file = hydro_restart_dirname + '/' + hydro_restart_basename

        if not self.model_restart:
            lsm_restart_file = '!!! ' + lsm_restart_file
            hydro_restart_file = '!!! ' + hydro_restart_file

        noah_nlst['restart_filename_requested'] = lsm_restart_file
        hydro_nlst['restart_file'] = hydro_restart_file
<|MERGE_RESOLUTION|>--- conflicted
+++ resolved
@@ -221,16 +221,6 @@
 
 class Job(object):
     def __init__(
-<<<<<<< HEAD
-            self,
-            nproc: int,
-            exe_cmd: str=None,
-            scheduler: Scheduler = None,
-            modules: list = None,
-            model_start_time: str=None,
-            model_end_time: str=None,
-            model_restart: bool=True,
-=======
         self,
         nproc: int,
         exe_cmd: str=None,
@@ -241,7 +231,6 @@
         model_restart: bool=True,
         entry_cmd: str=None,
         exit_cmd: str=None            
->>>>>>> 8a35ea24
     ):
 
         self.exe_cmd = exe_cmd

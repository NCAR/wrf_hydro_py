--- conflicted
+++ resolved
@@ -7,13 +7,9 @@
 import subprocess
 import warnings
 import xarray as xr
-<<<<<<< HEAD
-
 from .job_tools import touch
-=======
 import pathlib
 import numpy as np
->>>>>>> 28d100e9
 
 def compare_nc_nccmp(candidate_nc: str,
                      reference_nc: str,

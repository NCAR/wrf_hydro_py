import copy
import datetime
import deepdiff
import os
import pathlib
import pandas
import pytest
import string
import timeit

from wrfhydropy.core.simulation import Simulation
from wrfhydropy.core.cycle import CycleSimulation


@pytest.fixture(scope='function')
def init_times():
    some_time = datetime.datetime(2012, 12, 12, 0, 0)
    init_times = [some_time + datetime.timedelta(dd) for dd in range(0, 9, 3)]
    return init_times


@pytest.fixture(scope='function')
def simulation(model, domain):
    sim = Simulation()
    sim.add(model)
    sim.add(domain)
    return sim


@pytest.fixture(scope='function')
def simulation_compiled(model, domain, job_restart, tmpdir):
    sim_dir = pathlib.Path(tmpdir).joinpath('sim_compiled_dir')
    sim = Simulation()
    sim.add(model)
    sim.add(domain)
    sim.add(job_restart)
    os.mkdir(sim_dir)
    os.chdir(sim_dir)
    sim.compose()
    return sim


def test_cycle_init(init_times):
    cycle = CycleSimulation(
        init_times=init_times,
        restart_dirs=['.'] * len(init_times)
    )
    assert type(cycle) is CycleSimulation
    # Not sure why this dosent vectorize well.
    atts = ['_addforcingdirs', '_addinittimes', '_addjob', '_addrestartdirs',
            '_addscheduler', '_addsimulation', '_forcing_dirs', '_init_times',
            '_job', '_restart_dirs', '_scheduler', 'add', 'casts', 'compose',
            'ncores', 'pickle', 'rm_casts', 'run']
    for kk in cycle.__dict__.keys():
        assert kk in atts


def test_cycle_addsimulation(
    simulation,
    job_restart,
    scheduler,
    simulation_compiled,
    init_times    
):
    sim = simulation
    cy1 = CycleSimulation(
        init_times=init_times,
        restart_dirs=['.'] * len(init_times)
    )

    # This sim does not have the required pre-compiled model
    with pytest.raises(Exception) as e_info:
        cy1.add(sim)

    sim_compiled = simulation_compiled

    # cant add a list, even if pre-compiled
    with pytest.raises(Exception) as e_info:
        cy1.add([sim_compiled])

    cy1.add(sim_compiled)

    # add a sim with job and make sure it is deleted.
    sim_compiled.add(job_restart)
    sim_compiled.add(scheduler)
    cy2 = CycleSimulation(
        init_times=init_times,
        restart_dirs=['.'] * len(init_times)
    )
    cy2.add(sim_compiled)

    assert all([len(cc.jobs) == 0 for cc in cy2.casts])
    assert all([cc.scheduler is None for cc in cy2.casts])


def test_cycle_addjob(simulation, job_restart, init_times):
    cy1 = CycleSimulation(init_times=init_times, restart_dirs=['.'] * len(init_times))
    cy1.add(job_restart)
    assert deepdiff.DeepDiff(cy1._job, job_restart) == {}

    job_restart.job_id = 'a_different_id'
    cy1.add(job_restart)
    assert deepdiff.DeepDiff(cy1._job, job_restart) == {}


def test_cycle_addscheduler(
    simulation,
    scheduler,
    init_times
):
    cy1 = CycleSimulation(init_times=init_times, restart_dirs=['.'] * len(init_times))
    cy1.add(scheduler)
    assert deepdiff.DeepDiff(cy1._scheduler, scheduler) == {}

    sched2 = copy.deepcopy(scheduler)
    sched2.nnodes = 99
    cy1.add(sched2)
    assert deepdiff.DeepDiff(cy1._scheduler, sched2) == {}


def test_cycle_length(
    simulation_compiled,
    init_times
):
    sim = simulation_compiled
    cy1 = CycleSimulation(init_times=init_times, restart_dirs=['.'] * len(init_times))
    cy1.add(sim)
    assert len(cy1) == len(init_times)
    assert cy1.N == len(init_times)
    # How to assert an error?
    # assert cy1.replicate_member(4) == "WTF mate?"


def test_cycle_parallel_compose(
    simulation_compiled,
    job_restart,
    scheduler,
    tmpdir,
    init_times
):
    sim = simulation_compiled
    cy = CycleSimulation(
        init_times=init_times,
        restart_dirs=['.'] * len(init_times),
        ncores=2
    )
    cy.add(job_restart)
    # Adding the scheduler ruins the run in CI.
    #cy.add(scheduler)

    with pytest.raises(Exception) as e_info:
        cy.compose()

    cy.add(sim)

    # Make a copy where we keep the casts in memory for checking.
    cy_check_casts = copy.deepcopy(cy)

    compose_dir = pathlib.Path(tmpdir).joinpath('cycle_compose')
    os.mkdir(str(compose_dir))
    os.chdir(str(compose_dir))
    cy.compose()

    cy_run_success = cy.run()
    assert cy_run_success
    cy.pickle(str(pathlib.Path(tmpdir) / 'cycle_compose/WrfHydroCycleSim.pkl'))

    # The cycle-in-memory version for checking the casts.
    compose_dir = pathlib.Path(tmpdir).joinpath('cycle_compose_check_casts')
    os.mkdir(str(compose_dir))
    os.chdir(str(compose_dir))
    cy_check_casts.compose(rm_casts_from_memory=False)

    # The job gets heavily modified on compose.
    answer = {
        '_entry_cmd': 'bogus entry cmd',
        '_exe_cmd': './wrf_hydro.exe',
        '_exit_cmd': 'bogus exit cmd',
        '_hrldas_namelist': {
            'noahlsm_offline': {
                'btr_option': 1,
                'canopy_stomatal_resistance_option': 1,
                'hrldas_setup_file': './NWM/DOMAIN/wrfinput_d01.nc',
                'indir': './FORCING',
                'output_timestep': 86400,
                'restart_filename_requested': './NWM/RESTART/RESTART.2011082600_DOMAIN1',
                'restart_frequency_hours': 24
            },
            'wrf_hydro_offline': {
                'forc_typ': 1
            }
        },
        '_hrldas_times': {
            'noahlsm_offline': {
                'khour': 282480,
                'restart_frequency_hours': 24,
                'output_timestep': 86400,
<<<<<<< HEAD
                'restart_filename_requested': 'NWM/RESTART/RESTART.2012121200_DOMAIN1',
=======
                'restart_filename_requested': 'NWM/RESTART/RESTART.2013101300_DOMAIN1',
>>>>>>> 57efd034
                'start_day': 12,
                'start_hour': 00,
                'start_min': 00,
                'start_month': 12,
                'start_year': 2012
            }
        },
        '_hydro_namelist': {
            'hydro_nlist': {
                'aggfactrt': 4,
                'channel_option': 2,
                'chanobs_domain': 0,
                'chanrtswcrt': 1,
                'chrtout_domain': 1,
                'geo_static_flnm': './NWM/DOMAIN/geo_em.d01.nc',
                'restart_file': './NWM/RESTART/HYDRO_RST.2011-08-26_00:00_DOMAIN1',
                'udmp_opt': 1,
                'rst_dt': 1440,
                'out_dt': 1440
            },
            'nudging_nlist': {
                'maxagepairsbiaspersist': 3,
                'minnumpairsbiaspersist': 1,
                'nudginglastobsfile': './NWM/RESTART/nudgingLastObs.2011-08-26_00:00:00.nc'
            }
        },
        '_hydro_times': {
            'hydro_nlist': {
<<<<<<< HEAD
                'restart_file': 'NWM/RESTART/HYDRO_RST.2012-12-12_00:00_DOMAIN1',
                'rst_dt': 1440,
                'out_dt': 1440
=======
                'out_dt': 1440,
                'rst_dt': 1440,
                'restart_file': 'NWM/RESTART/HYDRO_RST.2013-10-13_00:00_DOMAIN1'
>>>>>>> 57efd034
            },
            'nudging_nlist': {
                'nudginglastobsfile': 'NWM/RESTART/nudgingLastObs.2013-10-13_00:00:00.nc'
            }
        },
        '_job_end_time': None,
        '_job_start_time': None,
        '_job_submission_time': None,
        '_model_end_time': pandas.Timestamp('2045-03-04 00:00:00'),
        '_model_start_time': pandas.Timestamp('2012-12-12 00:00:00'),
        'exit_status': None,
        'job_id': 'test_job_1',
        'restart_freq_hr_hydro': None,
        'restart_freq_hr_hrldas': None,
        'output_freq_hr_hydro': None,
        'output_freq_hr_hrldas': None,
<<<<<<< HEAD
        'restart': True
=======
        'restart': True,
        'restart_file_time': '2013-10-13',
        '_restart_file_time_hydro': pandas.Timestamp('2013-10-13 00:00:00'),
        '_restart_file_time_hrldas': pandas.Timestamp('2013-10-13 00:00:00')
>>>>>>> 57efd034
    }

    # For the cycle where the compse retains the casts...

    # This fails:
    # deepdiff.DeepDiff(answer, cy.casts[0].jobs[0].__dict__)
    # Instead, iterate on keys to "declass":
    for kk in cy_check_casts.casts[0].jobs[0].__dict__.keys():
        assert cy_check_casts.casts[0].jobs[0].__dict__[kk] == answer[kk]
    # Check the scheduler too
    #assert cy_check_casts.casts[0].scheduler.__dict__ == scheduler.__dict__

    # For the cycle where the compse removes the casts...

    # Check that the casts are all now simply pathlib objects
    assert all([type(mm) is str for mm in cy.casts])

    # the tmpdir gets nuked after the test... ?
    # Test the cast pickle size in terms of load speed.
    # Note that the deletion of the model, domain, and output objects are
    # done for the casts regardless of not removing the casts
    # from memory (currently).
    os.chdir(str(pathlib.Path(tmpdir) / 'cycle_compose/cast_2012121200'))
    time_taken = timeit.timeit(
        setup='import pickle',
        stmt='pickle.load(open("WrfHydroSim.pkl","rb"))',
        number=10000
    )
    # If your system is busy, this could take longer... and spuriously fail the test.
    # Notes(JLM): OSX spinning disk is < .5, cheyenne scratch is < 1.2
    assert time_taken < 1.2

    # Test the cycle pickle size in terms of load speed.
    os.chdir(str(pathlib.Path(tmpdir) / 'cycle_compose/'))
    time_taken = timeit.timeit(
        setup='import pickle',
        stmt='pickle.load(open("WrfHydroCycleSim.pkl","rb"))',
        number=10000
    )
    # If your system is busy, this could take longer...
    # Notes(JLM): .6 seems to work on OSX spinning disk and chyenne scratch.
    assert time_taken < .6


def test_cycle_run(
    simulation_compiled,
    job_restart,
    scheduler,
    tmpdir,
    capfd,
    init_times
):

    sim = simulation_compiled

    tmp = pathlib.Path(tmpdir)
    forcing_dirs = [tmp / letter for letter in list(string.ascii_lowercase)[0:len(init_times)]]
    for dir in forcing_dirs:
        dir.mkdir()

    restart_dirs = ['.'] *len(init_times)
        
    cy = CycleSimulation(
        init_times=init_times,
        restart_dirs=restart_dirs,
        forcing_dirs=forcing_dirs
    )
    cy.add(sim)
    cy.add(job_restart)

    # Serial test
    cy_serial = copy.deepcopy(cy)
    cy_dir = pathlib.Path(tmpdir).joinpath('cycle_serial_run')
    os.chdir(tmpdir)
    os.mkdir(str(cy_dir))
    os.chdir(str(cy_dir))
    cy_serial.compose(rm_casts_from_memory=False)

    serial_run_success = cy_serial.run()
    assert serial_run_success, \
        "Some serial cycle casts did not run successfully."

    # Parallel test
    cy_parallel = copy.deepcopy(cy)
    cy_dir = pathlib.Path(tmpdir).joinpath('cycle_parallel_run')
    os.chdir(tmpdir)
    os.mkdir(str(cy_dir))
    os.chdir(str(cy_dir))
    cy_parallel.compose()

    cy_run_success = cy_parallel.run(n_concurrent=2)
    assert cy_run_success, \
        "Some parallel cycle casts did not run successfully."

    # Parallel test with ensemble in memory
    cy_parallel = copy.deepcopy(cy)
    cy_dir = pathlib.Path(tmpdir).joinpath('cy_parallel_run_cy_in_memory')
    os.chdir(tmpdir)
    os.mkdir(str(cy_dir))
    os.chdir(str(cy_dir))
    cy_parallel.compose(rm_casts_from_memory=False)
    cy_run_mem_success = cy_parallel.run(n_concurrent=2)
    assert cy_run_mem_success, \
        "Some parallel cycle casts in memory did not run successfully."


def test_cycle_self_dependent_run(
    simulation_compiled,
    job_restart,
    scheduler,
    tmpdir,
    capfd,
    init_times
):

    sim = simulation_compiled
    cy = CycleSimulation(
        init_times=init_times,
        restart_dirs=['.', '-3', '-3']
    )
    cy.add(job_restart)
    cy.add(sim)

    # Serial test
    cy_serial = copy.deepcopy(cy)
    cy_dir = pathlib.Path(tmpdir).joinpath('cycle_serial_run')
    os.chdir(tmpdir)
    os.mkdir(str(cy_dir))
    os.chdir(str(cy_dir))
    cy_serial.compose(rm_casts_from_memory=False)
    serial_run_success = cy_serial.run()
    assert serial_run_success, \
        "Some serial cycle casts did not run successfully."

    # Parallel test
    # TODO: This test should fail in a real run
    # cy_parallel = copy.deepcopy(cy)
    # cy_dir = pathlib.Path(tmpdir).joinpath('cycle_parallel_run')
    # os.chdir(tmpdir)
    # os.mkdir(str(cy_dir))
    # os.chdir(str(cy_dir))
    # cy_parallel.compose()

    # cy_run_success = cy_parallel.run(n_concurrent=2)
    # assert cy_run_success, \
    #     "Some parallel cycle casts did not run successfully."<|MERGE_RESOLUTION|>--- conflicted
+++ resolved
@@ -195,11 +195,7 @@
                 'khour': 282480,
                 'restart_frequency_hours': 24,
                 'output_timestep': 86400,
-<<<<<<< HEAD
-                'restart_filename_requested': 'NWM/RESTART/RESTART.2012121200_DOMAIN1',
-=======
                 'restart_filename_requested': 'NWM/RESTART/RESTART.2013101300_DOMAIN1',
->>>>>>> 57efd034
                 'start_day': 12,
                 'start_hour': 00,
                 'start_min': 00,
@@ -228,15 +224,9 @@
         },
         '_hydro_times': {
             'hydro_nlist': {
-<<<<<<< HEAD
-                'restart_file': 'NWM/RESTART/HYDRO_RST.2012-12-12_00:00_DOMAIN1',
-                'rst_dt': 1440,
-                'out_dt': 1440
-=======
                 'out_dt': 1440,
                 'rst_dt': 1440,
                 'restart_file': 'NWM/RESTART/HYDRO_RST.2013-10-13_00:00_DOMAIN1'
->>>>>>> 57efd034
             },
             'nudging_nlist': {
                 'nudginglastobsfile': 'NWM/RESTART/nudgingLastObs.2013-10-13_00:00:00.nc'
@@ -253,14 +243,10 @@
         'restart_freq_hr_hrldas': None,
         'output_freq_hr_hydro': None,
         'output_freq_hr_hrldas': None,
-<<<<<<< HEAD
-        'restart': True
-=======
         'restart': True,
         'restart_file_time': '2013-10-13',
         '_restart_file_time_hydro': pandas.Timestamp('2013-10-13 00:00:00'),
         '_restart_file_time_hrldas': pandas.Timestamp('2013-10-13 00:00:00')
->>>>>>> 57efd034
     }
 
     # For the cycle where the compse retains the casts...

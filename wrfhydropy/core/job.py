--- conflicted
+++ resolved
@@ -21,27 +21,17 @@
     def __init__(
             self,
             job_id: str,
-<<<<<<< HEAD
-            model_start_time: Union[str,pd.datetime] = None,
-            model_end_time: Union[str,pd.datetime] = None,
-            restart_freq_hr: Union[int, dict] = None,
-            output_freq_hr: Union[int, dict] = None,
-            restart: bool = True,
-            exe_cmd: str = None,
-            entry_cmd: str = None,
-            exit_cmd: str = None):
-=======
             model_start_time: Union[str,pd.datetime]=None,
             model_end_time: Union[str,pd.datetime]=None,
-            restart_freq_hr: int=1,
-            output_freq_hr: int=1,
+            restart_freq_hr: Union[int, dict]=None,
+            output_freq_hr: Union[int, dict]=None,
             restart: bool=True,
             restart_file_time: Union[str,pd.datetime]=None,
             exe_cmd: str=None,
             entry_cmd: str=None,
             exit_cmd: str=None
     ):
->>>>>>> 740653e8
+
         """Instatiate a Job object.
         Args:
         job_id: A string identify the job
@@ -49,22 +39,15 @@
             a pandas.to_datetime compatible string or a pandas datetime object.
         model_end_time: The model end time to use for the WRF-Hydro model run. Can be
             a pandas.to_datetime compatible string or a pandas datetime object.
-<<<<<<< HEAD
         restart_freq_hr: Restart write frequency, hours. Either an int or a dict. If int: Output 
-        write frequency, hours. If dict, must be of the form {'hydro': int, 'hrldas': int} 
-        which sets them independently.  Non-positive values (those <=0) set the restart frequency 
-        for both models to -99999, which gives restarts at start of each month.
+            write frequency, hours. If dict, must be of the form {'hydro': int, 'hrldas': int} 
+            which sets them independently.  Non-positive values (those <=0) set the restart frequency 
+            for both models to -99999, which gives restarts at start of each month.
         output_freq_hr: Either an int or a dict. If int: Output write frequency, hours. If dict,  
-        must be of the form {'hydro': int, 'hrldas': int} which sets them independently.
+            must be of the form {'hydro': int, 'hrldas': int} which sets them independently.
         restart: Job is starting from a restart file. Use False for a cold start.
+        restart_file_time: The time on the restart file, if not the same as the model_start_time.
         exe_cmd: The system-specific command to execute WRF-Hydro, for example 'mpirun -np
-=======
-            restart_freq_hr: Restart write frequency, hours
-            output_freq_hr: Output write frequency, hours
-            restart: Job is starting from a restart file. Use False for a cold start.
-            restart_file_time: The time on the restart file, if not the same as the model_start_time.
-            exe_cmd: The system-specific command to execute WRF-Hydro, for example 'mpirun -np
->>>>>>> 740653e8
             36 ./wrf_hydro.exe'. Can be left as None if jobs is added to a scheduler or if a
             scheduler is used in a simulation.
         entry_cmd: A command to run prior to executing WRF-Hydro, such as loading modules or

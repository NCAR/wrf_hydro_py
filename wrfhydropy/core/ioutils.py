--- conflicted
+++ resolved
@@ -6,10 +6,7 @@
 import dask.bag
 import datetime
 import io
-<<<<<<< HEAD
-=======
 import itertools
->>>>>>> 57efd034
 import numpy as np
 import os
 import pandas as pd
@@ -24,13 +21,6 @@
 import xarray as xr
 
 
-<<<<<<< HEAD
-def open_nwmdataset(
-    paths: list,
-    chunks: dict=None,
-    forecast: bool = True
-)-> xr.Dataset:
-=======
 def is_not_none(x):
     return x is not None
 
@@ -337,7 +327,6 @@
 def open_wh_dataset(paths: list,
                     chunks: dict=None,
                     forecast: bool = True) -> xr.Dataset:
->>>>>>> 57efd034
     """Open a multi-file wrf-hydro output dataset
     Args:
         paths: List ,iterable, or generator of file paths to wrf-hydro netcdf output files

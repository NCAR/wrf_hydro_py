--- conflicted
+++ resolved
@@ -2,6 +2,7 @@
 
 import argparse
 import dask
+from distributed import Client, LocalCluster
 from multiprocessing.pool import Pool
 import os
 import pathlib
@@ -85,7 +86,7 @@
     # -------------------------------------------------------
     # 2. Collect members. This replaces DART_cleanup_pack_members.csh and DART_cleanup.csh
     #    The explicit handling of individual members happens in wrfhydropy.open_dart_dataset
-    stage_list = ['input', 'preassim', 'analysis', 'output']
+    stage_list = ['input', 'preassim', 'forecast', 'analysis', 'output']
     domain_list = ['', '_d0', '_d01', '_d02']
 
     for stage in stage_list:
@@ -103,29 +104,15 @@
                 continue
 
             out_file = out_dir / ('all_' + stage + '_ensemble' + domain + '.nc')
-<<<<<<< HEAD
-            the_pool = Pool(n_cores)
-            with dask.config.set(scheduler='processes', pool=the_pool):
-                ds = wrfhydropy.open_dart_dataset(
-                    in_files,
-                    file_chunk_size=file_chunk_size,
-                    write_cumulative_file=out_file
-                )
-            the_pool.close()
-=======
-            #the_pool = Pool(n_cores)
-            #with dask.config.set(scheduler='processes', pool=the_pool):
             ds = wrfhydropy.open_dart_dataset(
                 in_files,
                 n_cores=n_cores,
                 file_chunk_size=file_chunk_size,
                 write_cumulative_file=out_file
             )
-            #the_pool.close()
-
->>>>>>> 42f6b5b5
-            ds.to_netcdf(out_file)
-            ds.close()
+            if isinstance(ds, xr.Dataset):
+                ds.to_netcdf(out_file)
+                ds.close()
 
     # -------------------------------------------------------
     # Wrap it up.
@@ -188,6 +175,9 @@
     spatial_indices = args.spatial_indices
     drop_variables = args.drop_variables
 
+    cluster = LocalCluster(n_workers=n_cores, threads_per_worker=2)
+    client = Client(cluster)
+    
     if file_chunk_size == 'None':
         file_chunk_size = 1200
     file_chunk_size = int(file_chunk_size)

--- conflicted
+++ resolved
@@ -517,7 +517,6 @@
         f90nml.write(self.setup.hydro_namelist,
                      self.run_dir.joinpath('hydro.namelist'))
         # write namelist.hrldas
-<<<<<<< HEAD
         f90nml.write(self.setup.namelist_hrldas,
                      self.run_dir.joinpath('namelist.hrldas'))
 
@@ -566,91 +565,13 @@
             # Add the job later
             
         else:
-=======
-        f90nml.write(self.simulation.namelist_hrldas,
-                     self.simulation_dir.joinpath('namelist.hrldas'))
-
-        # Run the model
-        self.run_log = subprocess.run(['mpiexec', '-np', str(num_cores), './wrf_hydro.exe'],
-                                      stdout=subprocess.PIPE,
-                                      stderr=subprocess.PIPE,
-                                      cwd=self.simulation_dir)
-
-        try:
-            self.run_status = 1
-            # String match diag files for successfull run
-            with open(self.simulation_dir.joinpath('diag_hydro.00000')) as f:
-                diag_file = f.read()
-                if 'The model finished successfully.......' in diag_file:
-                    self.run_status = 0
-        except Exception as e:
-            warnings.warn('Could not parse diag files')
-            print(e)
-
-        if self.run_status == 0:
-
-            #####################
-            # Grab outputs as WrfHydroXX classes of file paths
-
-            ## Get diag files
-            self.diag = list(self.simulation_dir.glob('diag_hydro.*'))
-
-            ## Get channel files
-            if len(list(self.simulation_dir.glob('*CHRTOUT*'))) > 0:
-                self.channel_rt = WrfHydroTs(list(self.simulation_dir.glob('*CHRTOUT*')))
-
-            if len(list(self.simulation_dir.glob('*CHANOBS*'))) > 0:
-                self.chanobs = WrfHydroTs(list(self.simulation_dir.glob('*CHANOBS*')))
-
-            #Get Lakeout files
-            if len(list(self.simulation_dir.glob('*LAKEOUT*'))) > 0:
-                self.lakeout = WrfHydroTs(list(self.simulation_dir.glob('*LAKEOUT*')))
-
-            #Get gwout files
-            if len(list(self.simulation_dir.glob('*GWOUT*'))) > 0:
-                self.gwout = WrfHydroTs(list(self.simulation_dir.glob('*GWOUT*')))
-
-            ## Get restart files and sort by modified time
-            ### Hydro restarts
-            self.restart_hydro = []
-            for file in self.simulation_dir.glob('HYDRO_RST*'):
-                file = WrfHydroStatic(file)
-                self.restart_hydro.append(file)
-
-            if len(self.restart_hydro) > 0:
-                self.restart_hydro = sorted(self.restart_hydro,
-                                            key=lambda file: file.stat().st_mtime_ns)
-            else:
-                self.restart_hydro = None
-
-            ### LSM Restarts
-            self.restart_lsm = []
-            for file in self.simulation_dir.glob('RESTART*'):
-                file = WrfHydroStatic(file)
-                self.restart_lsm.append(file)
-
-            if len(self.restart_lsm) > 0:
-                self.restart_lsm = sorted(self.restart_lsm,
-                                          key=lambda file: file.stat().st_mtime_ns)
-            else:
-                self.restart_lsm = None
->>>>>>> 9b35d97b
 
             # an interactive job can be made the active job if there is no current or pending job.
             if self.job_active or len(self.jobs_pending):
                 raise ValueError("Interactive jobs cannot be added when other jobs are" +
                                  " active or pending.")
 
-<<<<<<< HEAD
             # Add the job later
-=======
-            if len(self.restart_nudging) > 0:
-                self.restart_nudging = sorted(self.restart_nudging,
-                                              key=lambda file: file.stat().st_mtime_ns)
-            else:
-                self.restart_nudging = None
->>>>>>> 9b35d97b
-
 
         # If a job is successfully added you make it here... 
 
@@ -750,6 +671,14 @@
             # for file in self.chanobs:
             #     file.relative_to(file.parent)
 
+        #Get Lakeout files
+        if len(list(self.run_dir.glob('*LAKEOUT*'))) > 0:
+            self.lakeout = WrfHydroTs(list(self.run_dir.glob('*LAKEOUT*')))
+
+        #Get gwout files
+        if len(list(self.run_dir.glob('*GWOUT*'))) > 0:
+            self.gwout = WrfHydroTs(list(self.run_dir.glob('*GWOUT*')))
+
         # Get restart files and sort by modified time
         # Hydro restarts
         self.restart_hydro = []
@@ -760,6 +689,8 @@
         if len(self.restart_hydro) > 0:
             self.restart_hydro = sorted(self.restart_hydro,
                                         key=lambda file: file.stat().st_mtime_ns)
+        else:
+            self.restart_hydro = None
 
         ### LSM Restarts
         self.restart_lsm = []
@@ -783,7 +714,7 @@
             self.restart_nudging = sorted(self.restart_nudging,
                                           key=lambda file: file.stat().st_mtime_ns)
         else:
-            self.restart_hydro = None
+            self.restart_nudging = None
 
         self.pickle()    
 

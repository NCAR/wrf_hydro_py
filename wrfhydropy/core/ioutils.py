from boltons import iterutils
from typing import Union

import collections
import dask
import dask.bag
import datetime
import hashlib
import io
import itertools
import numpy as np
import os
import pandas as pd
import pathlib
import re
import shlex
import shutil
import subprocess
import sys
import time
import warnings
import xarray as xr


def is_not_none(x):
    return x is not None


def timesince(when=None):
    if when is None:
        return time.time()
    else:
        print(time.time() - when)
        sys.stdout.flush()
        sys.stderr.flush()
        return time.time()


def group_lead_time(ds: xr.Dataset) -> int:
    return ds.lead_time.item(0)


def group_member_lead_time(ds: xr.Dataset) -> int:
    return str(ds.member.item(0)) + '-' + str(ds.lead_time.item(0))


def group_member(ds: xr.Dataset) -> int:
    return ds.member.item(0)


def merge_reference_time(ds_list: list) -> xr.Dataset:
    return xr.concat(ds_list, dim='reference_time', coords='minimal')


def merge_member(ds_list: list) -> xr.Dataset:
    return xr.concat(ds_list, dim='member', coords='minimal')


def merge_lead_time(ds_list: list) -> xr.Dataset:
    return xr.concat(ds_list, dim='lead_time', coords='minimal')


def merge_time(ds_list: list) -> xr.Dataset:
    return xr.concat(ds_list, dim='time', coords='minimal')


def preprocess_nwm_data(
    path,
    spatial_indices: list = None,
    drop_variables: list = None
) -> xr.Dataset:

    try:
        ds = xr.open_dataset(path, mask_and_scale=False)
    except OSError:
        print("Skipping file, unable to open: ", path)
        return None

    if drop_variables is not None:
        to_drop = set(ds.variables).intersection(set(drop_variables))
        if to_drop != set():
            ds = ds.drop(to_drop)

    # TODO JLM? Check range (e.g. "medium_range")
    # TODO JLM? Check file type (e.g "channel_rt")

    # Member preprocess
    filename_info = pathlib.Path(path).name.split('.')
    try:
        member = int(filename_info[3].split('_')[-1])
    except ValueError:
        member = None

    if member is not None:
        ds.coords['member'] = member

    # Lead time preprocess
    ds.coords['lead_time'] = np.array(
        ds.time.values - ds.reference_time.values,
        dtype='timedelta64[ns]'
    )
    ds = ds.drop('time')

    # Spatial subsetting
    if spatial_indices is not None:
        ds = ds.isel(feature_id=spatial_indices)

    return ds


def open_nwm_dataset(
    paths: list,
    chunks: dict = None,
    attrs_keep: list = ['featureType', 'proj4',
                        'station_dimension', 'esri_pe_string',
                        'Conventions', 'model_version'],
    spatial_indices: list = None,
    drop_variables: list = None,
    npartitions: int = None,
    profile: int = False
) -> xr.Dataset:

    if profile:
        then = timesince()

    # This is totally arbitrary be seems to work ok.
    if npartitions is None:
        npartitions = dask.config.get('pool')._processes * 4
    # This choice does not seem to work well or at all, error?
    # npartitions = len(sorted(paths))
    paths_bag = dask.bag.from_sequence(paths, npartitions=npartitions)

    if profile:
        then = timesince(then)
        print('after paths_bag')

    ds_list = paths_bag.map(
        preprocess_nwm_data,
        chunks=chunks,
        spatial_indices=spatial_indices,
        drop_variables=drop_variables
    ).filter(is_not_none).compute()

    if profile:
        then = timesince(then)
        print("after ds_list preprocess/filter")

    # Group by and merge by choices
    have_members = 'member' in ds_list[0].coords
    if have_members:
        group_list = [group_member_lead_time, group_lead_time]
        merge_list = [merge_reference_time, merge_member]
    else:
        group_list = [group_lead_time]
        merge_list = [merge_reference_time]

    for group, merge in zip(group_list, merge_list):

        if profile:
            then = timesince(then)
            print('before sort')

        the_sort = sorted(ds_list, key=group)

        if profile:
            then = timesince(then)
            print('after sort, before group')

        ds_groups = [list(it) for k, it in itertools.groupby(the_sort, group)]

        if profile:
            then = timesince(then)
            print('after group, before merge')

        # npartitons = len(ds_groups)
        group_bag = dask.bag.from_sequence(ds_groups, npartitions=npartitions)
        ds_list = group_bag.map(merge).compute()

        if profile:
            then = timesince(then)
            print('after merge')

        del group_bag, ds_groups, the_sort

    nwm_dataset = merge_lead_time(ds_list)
    del ds_list

    # Create a valid_time variable.
    def calc_valid_time(ref, lead):
        return np.datetime64(int(ref) + int(lead), 'ns')
    nwm_dataset['valid_time'] = xr.apply_ufunc(
        calc_valid_time,
        nwm_dataset['reference_time'],
        nwm_dataset['lead_time'],
        vectorize=True
    )

    # Xarray sets nan as the fill value when there is none. Dont allow that...
    for key, val in nwm_dataset.variables.items():
        if '_FillValue' not in nwm_dataset[key].encoding:
            nwm_dataset[key].encoding.update({'_FillValue': None})

    # Clean up attributes
    new_attrs = collections.OrderedDict()
    if attrs_keep is not None:
        for key, value in nwm_dataset.attrs.items():
            if key in attrs_keep:
                new_attrs[key] = nwm_dataset.attrs[key]

    nwm_dataset.attrs = new_attrs

    # Break into chunked dask array
    if chunks is not None:
        nwm_dataset = nwm_dataset.chunk(chunks=chunks)

    return nwm_dataset


def preprocess_dart_data(
    path,
    chunks: dict = None,
    spatial_indices: list = None,
    drop_variables: list = None
) -> xr.Dataset:

    # This non-optional is different from preprocess_nwm_data
    # I kinda dont think this should be optional for dart experiment/run collection.
    # try:
    ds = xr.open_dataset(path, mask_and_scale=False)
    # except OSError:
    #    print("Skipping file, unable to open: ", path)
    #    return None

    # May need to add time... do this before changing any dimensions.
    for key in ds.variables.keys():
        if 'time' not in ds[key].dims:
            ds[key] = ds[key].expand_dims('time')

    if drop_variables is not None:
        to_drop = set(ds.variables).intersection(set(drop_variables))
        if to_drop != set():
            ds = ds.drop(to_drop)

    # This member definition is different from preprocess_nwm_data
    member = int(ds.attrs['DART_file_information'].split()[-1])
    ds.coords['member'] = member

    # Spatial subsetting
    if spatial_indices is not None:
        ds = ds.isel(feature_id=spatial_indices)

    # Chunk here?

    return ds


def open_dart_dataset(
    paths: list,
    chunks: dict = None,
    spatial_indices: list = None,
    drop_variables: list = None,
    npartitions: int = None,
    attrs_keep: list = None
) -> xr.Dataset:
    """Open a multi-file ensemble wrf-hydro output dataset
    Args:
paths: List ,iterable, or generator of file paths to wrf-hydro netcdf output files
        chunks: chunks argument passed on to xarray DataFrame.chunk() method
        preprocess_member: A function that identifies the member from the file or filename.
        attrs_keep: A list of the global attributes to be retained.
    Returns:
        An xarray dataset of dask arrays chunked by chunk_size along the feature_id
        dimension concatenated along the time and member dimensions.
    """

    # TODO JLM: Can this be combined with open_wh_dataset?
    # Explanation:
    # Xarray currently first requires concatenation along existing dimensions (e.g. time)
    # over the individual member groups, then it allows concatenation along the member
    # dimensions.

    # Set partitions
    # This is arbitrary
    if npartitions is None:
        npartitions = dask.config.get('pool')._processes * 4

    paths_bag = dask.bag.from_sequence(paths)

    ds_list = paths_bag.map(
        preprocess_dart_data,
        chunks=chunks,
        spatial_indices=spatial_indices,
        drop_variables=drop_variables
    ).filter(is_not_none).compute()

    the_sort = sorted(ds_list, key=group_member)
    ds_groups = [list(it) for k, it in itertools.groupby(the_sort, group_member)]
    group_bag = dask.bag.from_sequence(ds_groups)  # , npartitions=npartitions)
    ds_list = group_bag.map(merge_time).compute()
    del group_bag, ds_groups, the_sort
    dart_dataset = merge_member(ds_list)
    del ds_list

    # Xarray sets nan as the fill value when there is none. Dont allow that...
    for key, val in dart_dataset.variables.items():
        if '_FillValue' not in dart_dataset[key].encoding:
            dart_dataset[key].encoding.update({'_FillValue': None})

    # Clean up attributes
    new_attrs = collections.OrderedDict()
    if attrs_keep is not None:
        for key, value in dart_dataset.attrs.items():
            if key in attrs_keep:
                new_attrs[key] = dart_dataset.attrs[key]

    dart_dataset.attrs = new_attrs

    # The existing DART convention.
    dart_dataset = dart_dataset.transpose('time', 'member', 'links')

    # Break into chunked dask array
    if chunks is not None:
        dart_dataset = dart_dataset.chunk(chunks=chunks)

    return dart_dataset


def open_wh_dataset(paths: list,
                    chunks: dict = None,
                    forecast: bool = True) -> xr.Dataset:
    """Open a multi-file wrf-hydro output dataset
    Args:
        paths: List ,iterable, or generator of file paths to wrf-hydro netcdf output files
        chunks: chunks argument passed on to xarray DataFrame.chunk() method
        forecast: If forecast the reference time dimension is retained, if not then
        reference_time dimension is set to a dummy value (1970-01-01) to ease concatenation
        and analysis
    Returns:
        An xarray dataset of dask arrays chunked by chunk_size along the feature_id
        dimension concatenated along the time and
        reference_time dimensions
    """

    # Create dictionary of forecasts, i.e. reference times
    ds_dict = dict()
    for a_file in paths:
        ds = xr.open_dataset(a_file, chunks=chunks, mask_and_scale=False)
        # Check if forecast and set reference_time to zero if not
        if not forecast:
            ds.coords['reference_time'].values = np.array(
                [np.datetime64('1970-01-01T00:00:00', 'ns')])

        ref_time = ds['reference_time'].values[0]
        if ref_time in ds_dict:
            # append the new number to the existing array at this slot
            ds_dict[ref_time].append(ds)
        else:
            # create a new array in this slot
            ds_dict[ref_time] = [ds]

    # Concatenate along time axis for each forecast
    forecast_list = list()
    for key in ds_dict.keys():
        forecast_list.append(xr.concat(ds_dict[key],
                                       dim='time',
                                       coords='minimal'))

    # Concatenate along reference_time axis for all forecasts
    wh_dataset = xr.concat(
        forecast_list,
        dim='reference_time',
        coords='minimal'
    )

    # Break into chunked dask array
    if chunks is not None:
        wh_dataset = wh_dataset.chunk(chunks=chunks)

    return wh_dataset


def preprocess_dart_member(ds):
    member = int(ds.attrs['DART_file_information'].split()[-1])
    ds.coords['member'] = member
    return ds


def open_ensemble_dataset(
    paths: list,
    chunks: dict = None,
    preprocess_member: callable = preprocess_dart_member,
    attrs_keep: list = None
) -> xr.Dataset:
    """Open a multi-file ensemble wrf-hydro output dataset
    Args:
        paths: List ,iterable, or generator of file paths to wrf-hydro netcdf output files
        chunks: chunks argument passed on to xarray DataFrame.chunk() method
        preprocess_member: A function that identifies the member from the file or filename.
        attrs_keep: A list of the global attributes to be retained.
    Returns:
        An xarray dataset of dask arrays chunked by chunk_size along the feature_id
        dimension concatenated along the time and member dimensions.
    """

    # TODO JLM: Can this be combined with open_nwmdataset?
    # How can we differentiate between member and forecast, etc? provide as kw args?

    # Explanation:
    # Xarray currently first requires concatenation along existing dimensions (e.g. time)
    # over the individual member groups, then it allows concatenation along the member
    # dimensions. A dictionary is built wherein the member groups are identified/kept as
    # lists of data sets (per member). Once this dictionary is complete, each list in
    # the dict is concatenated along time. Once all members are concatenated along time,
    # the all the members can be concatenated along "member".

    paths_bag = dask.bag.from_sequence(paths)
    ds_all = paths_bag.map(xr.open_dataset, chunks=chunks, mask_and_scale=False).compute()
    all_bag = dask.bag.from_sequence(ds_all)

    def member_grouper(ds):
        return preprocess_member(ds).member.item(0)

    def concat_time(total, x):
        return xr.concat([total, x], dim='time', coords='minimal')

    # Foldby returns a tuple of (member_number, xarray.Dataset), strip off the member number.
    ds_members = [tup[1] for tup in all_bag.foldby(member_grouper, concat_time).compute()]
    del all_bag

    ens_dataset = xr.concat(ds_members, dim='member', coords='minimal')
    del ds_members

    # Xarray sets nan as the fill value.
    for key, val in ens_dataset.variables.items():
        ens_dataset[key].encoding.update({'_FillValue': None})

    new_attrs = collections.OrderedDict()
    if attrs_keep is not None:
        for key, value in ens_dataset.attrs.items():
            if key in attrs_keep:
                new_attrs[key] = ens_dataset.attrs[key]

    ens_dataset.attrs = new_attrs

    # Break into chunked dask array
    if chunks is not None:
        ens_dataset = ens_dataset.chunk(chunks=chunks)

    return ens_dataset


class WrfHydroTs(list):
    """WRF-Hydro netcdf timeseries data class"""
    def open(self, chunks: dict = None, forecast: bool = True):
        """Open a WrfHydroTs object
        Args:
            self
            chunks: chunks argument passed on to xarray.DataFrame.chunk() method
            forecast: If forecast the reference time dimension is retained, if not then
            reference_time dimension is set to a dummy value (1970-01-01) to ease concatenation
            and analysis
        Returns:
            An xarray mfdataset object concatenated on dimension 'Time'.
        """
        return open_wh_dataset(self, chunks=chunks, forecast=forecast)

    def check_nas(self):
        """Return dictionary of counts of NA values for each data variable summed across files"""
        nc_dataset = self.open()
        return check_file_nas(nc_dataset)


class WrfHydroStatic(pathlib.PosixPath):
    """WRF-Hydro static data class"""
    def open(self):
        """Open a WrfHydroStatic object
        Args:
            self
        Returns:
            An xarray dataset object.
        """
        return xr.open_dataset(self, mask_and_scale=False)

    def check_nas(self):
        """Return dictionary of counts of NA values for each data variable"""
        return check_file_nas(self)


def _check_file_exist_colon(dirpath: str, file_str: str):
    """Private method to check if a filename containing a colon exists, accounting for renaming
    to an underscore that is done by some systems.
    Args:
        dirpath: Path to directory containing files
        file_str: Name of file containing colons to search
    """
    if type(file_str) is not str:
        file_str = str(file_str)
    file_colon = pathlib.Path(file_str)
    file_no_colon = pathlib.Path(file_str.replace(':', '_'))
    run_dir = pathlib.Path(dirpath)

    if (run_dir / file_colon).exists():
        return './' + str(file_colon)
    if (run_dir / file_no_colon).exists():
        return './' + str(file_no_colon)
    return None


def _touch(filename, mode=0o666, dir_fd=None, **kwargs):
    flags = os.O_CREAT | os.O_APPEND
    filename.open(mode='a+')
    with os.fdopen(os.open(str(filename), flags=flags, mode=mode, dir_fd=dir_fd)) as f:
        os.utime(f.fileno() if os.utime in os.supports_fd else filename,
                 dir_fd=None if os.supports_fd else dir_fd, **kwargs)


# TODO Refactor this to be a generic and not need both hydro and hrldas namelist to do a check
def check_input_files(
    hydro_namelist: dict,
    hrldas_namelist: dict,
    sim_dir: str,
    ignore_restarts: bool = False,
    check_nlst_warn: bool = False
):
    """Given hydro and hrldas namelists and a directory, check that all files listed in the
    namelist exist in the specified directory.
    Args:
        hydro_namelist: A wrfhydropy hydro_namelist dictionary
        hrldas_namelist: A wrfhydropy hydro_namelist dictionary
        file_str: A wrfhydropy hrldas_namelist dictionary
        sim_dir: The path to the directory containing input files.
        ignore_restarts: Ignore restart files.
        check_nlst_warn: Allow the namelist checking/validation to only result in warnings.
    """

    def visit_is_file(path, key, value):
        if value is None:
            return False
        return type(value) is str or type(value) is dict

    def visit_not_none(path, key, value):
        return bool(value)

    def visit_str_posix_exists(path, key, value):
        if type(value) is dict:
            return True
        return key, (sim_dir / pathlib.PosixPath(value)).exists()

    def remap_nlst(nlst):
        # The outer remap removes empty dicts
        files = iterutils.remap(nlst, visit=visit_is_file)
        files = iterutils.remap(files, visit=visit_not_none)
        exists = iterutils.remap(files, visit=visit_str_posix_exists)
        return exists

    hrldas_file_dict = remap_nlst(hrldas_namelist)
    hydro_file_dict = remap_nlst(hydro_namelist)

    # INDIR is a special case: do some regex magic and counting.

    # What are the colon cases? Hydro/nudging restart files
    hydro_file_dict['hydro_nlist']['restart_file'] = \
        bool(_check_file_exist_colon(sim_dir,
                                     hydro_namelist['hydro_nlist']['restart_file']))
    if 'nudging_nlist' in hydro_file_dict.keys():
        hydro_file_dict['nudging_nlist']['nudginglastobsfile'] = \
            bool(_check_file_exist_colon(sim_dir,
                                         hydro_namelist['nudging_nlist']['nudginglastobsfile']))

    hrldas_exempt_list = []
    hydro_exempt_list = ['nudginglastobsfile', 'timeslicepath']

    # Build conditional exemptions.
    if hydro_namelist['hydro_nlist']['udmp_opt'] == 0:
        hydro_exempt_list = hydro_exempt_list + ['udmap_file']

    if hrldas_namelist['wrf_hydro_offline']['forc_typ'] in [9, 10]:
        hrldas_exempt_list = hrldas_exempt_list + ['restart_filename_requested']

    if ignore_restarts:
        hydro_exempt_list = hydro_exempt_list + ['restart_file']
        hydro_exempt_list = hydro_exempt_list + ['nudginglastobsfile']
        hrldas_exempt_list = hrldas_exempt_list + ['restart_filename_requested']

    def check_nlst(
        nlst,
        file_dict,
        warn: bool = False
    ):
        """
        Check the paths in the namelist.
        Args:
            nlst: The namelist to check.
            file_dict: A dictionary of the files which are specified in nlst flaged True or
            False if they exist on disk.
            warn: Allow the namelist checking/validation to only result in warnings.
        """

        # Scan the dicts for FALSE exempting certain ones for certain configs.
        def visit_missing_file(path, key, value):
            if type(value) is dict:
                return True
            if not value:
                message = 'The namelist file ' + key + ' = ' + \
                          str(iterutils.get_path(nlst, (path))[key]) + ' does not exist'
                if key not in [*hrldas_exempt_list, *hydro_exempt_list]:
                    if warn:
                        warnings.warn(message)
                    else:
                        raise ValueError(message)
            return False

        iterutils.remap(file_dict, visit=visit_missing_file)
        return None

    check_nlst(hrldas_namelist, hrldas_file_dict, warn=check_nlst_warn)
    check_nlst(hydro_namelist, hydro_file_dict, warn=check_nlst_warn)

    return None


def check_file_nas(dataset_or_path: Union[str, pathlib.Path, xr.Dataset]) -> Union[pd.DataFrame, None]:
    """Opens the specified netcdf file and checks all data variables for NA values. NA assigned
    according to xarray __FillVal parsing. See xarray.Dataset documentation
    Args:
        dataset_or_path: The path to the netcdf dataset file, or a dataset itself
    Returns: string summary of nas if present
    """

    # Set filepath to strings
<<<<<<< HEAD
    if type(dataset_or_path) is not xr.Dataset:
        ds = xr.open_dataset(str(dataset_or_path), mask_and_scale=False)
    else:
        ds = dataset_or_path
=======
    dataset_path = str(dataset_path)

    ds = xr.open_dataset(dataset_path)
    nans = ds.isnull().any() #.to_array().data.any()
    if nans.to_array().data.any():
        print(dataset_path, "has NaNs")
        return nans
    return None
>>>>>>> 5f01b266

    if ds.isnull().any().to_array().data.any():
        print(str(dataset_or_path), "has NaNs")
        return ds.where(ds.isnull()).to_dataframe()
    else:
        return None
 

def sort_files_by_time(file_list: list):
    """Given a list of file paths, sort list by file modified time
    Args:
        file_list: The list of file paths to sort
    Returns: A list of file paths sorted by file modified time
    """
    file_list_sorted = sorted(
        file_list,
        key=lambda file: file.stat().st_mtime_ns
    )

    return file_list_sorted


def nwm_forcing_to_ldasin(
    nwm_forcing_dir: Union[pathlib.Path, str],
    ldasin_dir: Union[pathlib.Path, str],
    range: str,
    copy: bool = False,
    forc_type=1
):
    """Convert nwm dir and naming format to wrf-hydro read format.
    Args:
        nwm_forcing_dir: the pathlib.Path or str for the source dir or a list of source
            directories. If a pathlib.Path object or str is provided, it is assume that this
            single directory contains nwm.YYYYMMDDHH downloaded from NOMADS and that their
            subdirectory structure is unchanged. If a list of pathlib.Path (or str) is provided,
            these should be the desired nwm.YYYYMMDD to translate with no changed to their
            subdirectory structure.
        ldasin_dir: the pathlib.Path or str for a new NONEXISTANT output dir.
        range: str range as on nomads in: analysis_assim, analysis_assim_extend,
            analysis_assim_hawaii, medium_range, short_range,
            short_range_hawaii
        copy: True or false. Default is false creates symlinks.
        forc_type: 1 (hour) or 2 (minute) formats are supported.
    Returns:
        None on success.
"""

    # The proper range specification is as in args above, but if "forcing_" is
    # prepended, try our best.
    if 'forcing_' in range:
        range = range.split('forcing_')[1]

    # Ldasin dir
    # Might move this to the individual forecast folder creation below.
    if isinstance(ldasin_dir, str):
        ldasin_dir = pathlib.Path(ldasin_dir)
    if not ldasin_dir.exists():
        os.mkdir(str(ldasin_dir))

    if isinstance(nwm_forcing_dir, list):

        daily_dirs = [pathlib.Path(dd) for dd in nwm_forcing_dir]
        daily_exist = [dd.exists() for dd in daily_dirs]
        if not all(daily_exist):
            raise FileNotFoundError('Some requested daily nwm forcing source dirs do not exist')

    else:

        if isinstance(nwm_forcing_dir, str):
            nwm_forcing_dir = pathlib.Path(nwm_forcing_dir)
        if not nwm_forcing_dir.exists():
            raise FileNotFoundError("The nwm_forcing_dir does not exist, exiting.")
        os.chdir(str(nwm_forcing_dir))
        daily_dirs = sorted(nwm_forcing_dir.glob("nwm.*[0-9]"))
        if len(daily_dirs) is 0:
            warnings.warn(
                "No daily nwm.YYYYMMDD directores found in the supplied path, "
                "If you passed a daily directory, it must be conatined in a list."
            )

    for daily_dir in daily_dirs:
        the_day = datetime.datetime.strptime(daily_dir.name, 'nwm.%Y%m%d')

        if forc_type == 9 or forc_type == 10:
            member_dirs = sorted(daily_dir.glob(range))
        else:
            member_dirs = sorted(daily_dir.glob('forcing_' + range))

        for member_dir in member_dirs:
            if not member_dir.is_dir():
                continue

            re_range = range
            if '_hawaii' in range:
                re_range = range.split('_hawaii')[0]

            if forc_type == 9 or forc_type == 10:
                forcing_files = member_dir.glob('*' + re_range + '.channel_rt.*')
            else:
                forcing_files = member_dir.glob('*' + re_range + '.forcing.*')

            for forcing_file in forcing_files:
                name_split = forcing_file.name.split('.')
                init_hour = int(re.findall(r'\d+', name_split[1])[0])

                # Each init time will have it's own directory.
                init_time = the_day + datetime.timedelta(hours=init_hour)
                init_time_dir = ldasin_dir / init_time.strftime('%Y%m%d%H')
                init_time_dir.mkdir(mode=0o777, parents=False, exist_ok=True)

                # Them each file inside has it's own time on the file.
                cast_hour = int(re.findall(r'\d+', name_split[4])[0])
                if 'analysis_assim' in range:
                    model_time = init_hour - cast_hour
                else:
                    model_time = init_hour + cast_hour

                ldasin_time = the_day + datetime.timedelta(hours=model_time)

                # Solve the forcing type/format
                if forc_type == 1:
                    fmt = '%Y%m%d%H.LDASIN_DOMAIN1'
                elif forc_type == 2:
                    fmt = '%Y%m%d%H00.LDASIN_DOMAIN1'
                elif forc_type == 9 or forc_type == 10:
                    fmt = '%Y%m%d%H00.CHRTOUT_DOMAIN1'
                else:
                    raise ValueError("Only forc_types 1, 2, 9, & 10 are supported.")
                ldasin_file_name = init_time_dir / ldasin_time.strftime(fmt)

                if copy:
                    shutil.copy(forcing_file, ldasin_file_name)
                else:
                    ldasin_file_name.symlink_to(forcing_file)

    return


def md5(fname):
    hash_md5 = hashlib.md5()
    with open(fname, "rb") as f:
        for chunk in iter(lambda: f.read(4096), b""):
            hash_md5.update(chunk)
    return hash_md5.hexdigest()<|MERGE_RESOLUTION|>--- conflicted
+++ resolved
@@ -226,7 +226,7 @@
     # This non-optional is different from preprocess_nwm_data
     # I kinda dont think this should be optional for dart experiment/run collection.
     # try:
-    ds = xr.open_dataset(path, mask_and_scale=False)
+    ds = xr.open_dataset(path)
     # except OSError:
     #    print("Skipping file, unable to open: ", path)
     #    return None
@@ -628,28 +628,17 @@
     """
 
     # Set filepath to strings
-<<<<<<< HEAD
     if type(dataset_or_path) is not xr.Dataset:
         ds = xr.open_dataset(str(dataset_or_path), mask_and_scale=False)
     else:
         ds = dataset_or_path
-=======
-    dataset_path = str(dataset_path)
-
-    ds = xr.open_dataset(dataset_path)
-    nans = ds.isnull().any() #.to_array().data.any()
-    if nans.to_array().data.any():
-        print(dataset_path, "has NaNs")
-        return nans
-    return None
->>>>>>> 5f01b266
 
     if ds.isnull().any().to_array().data.any():
         print(str(dataset_or_path), "has NaNs")
         return ds.where(ds.isnull()).to_dataframe()
     else:
         return None
- 
+
 
 def sort_files_by_time(file_list: list):
     """Given a list of file paths, sort list by file modified time

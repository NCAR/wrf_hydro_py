--- conflicted
+++ resolved
@@ -184,29 +184,15 @@
 
         cmd_string += '"'
 
-        # Set start and end times
-        # 1) wall time of job execution in the job object and
-        # 2) (write to) file the model start and stop times.
-        
-        file_model_start_time = current_dir / '.model_start_time'
-        file_model_end_time = current_dir / '.model_end_time'
-        if file_model_end_time.exists():
-            file_model_end_time.unlink()
-        # Write the model start time now, but only write the file .model_end_time
-        # upon successful completion. See below.
-        with file_model_start_time.open(mode='w') as opened_file:
-            _ = opened_file.write(str(self._model_start_time))
-
+        # Set start time of job execution
         self.job_start_time = str(datetime.datetime.now())
-        
-        self._proc_log = subprocess.run(
-            cmd_string,
-            shell = True,
-            cwd=str(current_dir)
-        )
+
+        self._proc_log = subprocess.run(cmd_string,
+                                        shell = True,
+                                        cwd=str(current_dir))
 
         self.job_end_time = str(datetime.datetime.now())
-        
+
         # String match diag files or stdout for successfull run if running on gfort or intel
         # Gfort outputs it to diag, intel outputs it to stdout
         diag_file = current_dir.joinpath('diag_hydro.00000')
@@ -246,17 +232,12 @@
             self.pickle(str(self.job_dir.joinpath('WrfHydroJob_postrun.pkl')))
             raise RuntimeError('Model did not finish successfully')
 
-        # Only write the file .model_end_time upon successful completion.
-        if self.exit_status == 0:
-            with file_model_end_time.open('w') as opened_file:
-                _ = opened_file.write(str(self._model_end_time))
-        
         self.pickle(str(self.job_dir.joinpath('WrfHydroJob_postrun.pkl')))
 
     def _write_namelists(self):
         """Private method to write namelist dicts to FORTRAN namelist files"""
+        self.hydro_namelist.write(str(self.job_dir.joinpath('hydro.namelist')))
         self.hrldas_namelist.write(str(self.job_dir.joinpath('namelist.hrldas')))
-        self.hydro_namelist.write(str(self.job_dir.joinpath('hydro.namelist')))
 
     def _set_hrldas_times(self):
         """Private method to set model run times in the hrldas namelist"""
@@ -265,21 +246,9 @@
             duration = self._model_end_time - self._model_start_time
             if duration.seconds == 0:
                 self._hrldas_times['noahlsm_offline']['kday'] = int(duration.days)
-<<<<<<< HEAD
-                del self._hrldas_times['noahlsm_offline']['khour']
             else:
                 self._hrldas_times['noahlsm_offline']['khour'] =int(duration.days * 60 +
                                                                     duration.seconds / 3600)
-                del self._hrldas_times['noahlsm_offline']['kday']
-=======
-                if 'khour' in self._hrldas_times['noahlsm_offline'].keys():
-                    self._hrldas_times['noahlsm_offline'].pop('khour')
-            else:
-                self._hrldas_times['noahlsm_offline']['khour'] =int(duration.days * 60 +
-                                                                    duration.seconds / 3600)
-                if 'kday' in self._hrldas_times['noahlsm_offline'].keys():
-                    self._hrldas_times['noahlsm_offline'].pop('kday')
->>>>>>> d69f33c5
 
             # Start
             self._hrldas_times['noahlsm_offline']['start_year'] = int(self._model_start_time.year)
@@ -423,13 +392,11 @@
             warnings.warn('model start or end time was not specified in job, start end times will \
             be used from supplied namelist')
             self._model_start_time, self._model_end_time = self._solve_model_start_end_times()
-        hrldas_nl = self._hrldas_namelist.patch(self.hrldas_times)
-
-        return
+        return self._hrldas_namelist.patch(self.hrldas_times)
 
     @property
     def model_start_time(self):
-        """datetime: The model time at the start of the execution."""
+        """np.datetime64: The model time at the start of the execution."""
         return self._model_start_time
 
     @model_start_time.setter
@@ -438,7 +405,6 @@
 
     @property
     def model_end_time(self):
-        """datetime: The model time at the end of the execution."""
         return self._model_end_time
 
     @model_end_time.setter

import copy
import datetime
import f90nml
import json
import os
import pathlib
import pickle
from shlex import split as shlex_split
import shutil
import subprocess
from time import sleep
import uuid
import warnings
import xarray as xr

<<<<<<< HEAD
from .utilities import compare_ncfiles, open_nwmdataset, __make_relative__
=======
from .utilities import compare_ncfiles
from .job_tools import seconds, get_user
from .job import Job, Scheduler
>>>>>>> 532f0471

#########################
# netcdf file object classes


class WrfHydroTs(list):
    def open(self, chunks: dict = None):
        """Open a WrfHydroTs object
        Args:
            self
            chunks: chunks argument passed on to xarray.DataFrame.chunk() method
        Returns:
            An xarray mfdataset object concatenated on dimension 'Time'.
        """
        return open_nwmdataset(self,chunks=chunks)


class WrfHydroStatic(pathlib.PosixPath):
    def open(self):
        """Open a WrfHydroStatic object
        Args:
            self
        Returns:
            An xarray dataset object.
        """
        return xr.open_dataset(self)


#########################
# Classes for constructing and running a wrf_hydro setup 
class WrfHydroModel(object):
    """Class for a WRF-Hydro model, which consitutes the model source code and compiled binary.
    """
    def __init__(self, source_dir: str):
        """Instantiate a WrfHydroModel object.
        Args:
            source_dir: Directory containing the source code, e.g.
               'wrf_hydro_nwm/trunk/NDHMS'.
            new_compile_dir: Optional, new directory to to hold results
               of code compilation.
        Returns:
            A WrfHydroModel object.
        """
        # Instantiate all attributes and methods
        self.source_dir = None
        """pathlib.Path: pathlib.Path object for source code directory."""
        self.hydro_namelists = None
        """dict: Master dictionary of all hydro.namelists stored with the source code."""
        self.hrldas_namelists = None
        """dict: Master dictionary of all namelist.hrldas stored with the source code."""
        self.compile_options = None
        """dict: Compile-time options. Defaults are loaded from json file stored with source
        code."""
        self.version = None
        """str: Source code version from .version file stored with the source code."""
        self.compile_dir = None
        """pathlib.Path: pathlib.Path object pointing to the compile directory."""
        self.compile_dir = None
        """pathlib.Path: pathlib.Path object pointing to the compile directory."""
        self.compiler = None
        """str: The compiler chosen at compile time."""
        self.configure_log = None
        """CompletedProcess: The subprocess object generated at configure."""
        self.compile_log = None
        """CompletedProcess: The subprocess object generated at compile."""
        self.object_id = None
        """str: A unique id to join object to compile directory."""
        self.table_files = None
        """list: pathlib.Paths to *.TBL files generated at compile-time."""
        self.wrf_hydro_exe = None
        """pathlib.Path: pathlib.Path to wrf_hydro.exe file generated at compile-time."""

        # Set attributes
        ## Setup directory paths
        self.source_dir = pathlib.Path(source_dir).absolute()

        ## Load master namelists
        self.hydro_namelists = \
            json.load(open(self.source_dir.joinpath('hydro_namelists.json')))

        self.hrldas_namelists = \
            json.load(open(self.source_dir.joinpath('hrldas_namelists.json')))

        ## Load compile options
        self.compile_options = json.load(open(self.source_dir.joinpath('compile_options.json')))

        ## Get code version
        with open(self.source_dir.joinpath('.version')) as f:
            self.version = f.read()


    def compile(self, compiler: str,
                compile_dir: str = None,
                overwrite: bool = False,
                compile_options: dict = None) -> str:
        """Compiles WRF-Hydro using specified compiler and compile options.
        Args:
            compiler: The compiler to use, must be one of 'pgi','gfort',
                'ifort', or 'luna'.
            compile_dir: A non-existant directory to use for compilation.
            overwrite: Overwrite compile directory if exists.
            compile_options: Changes to default compile-time options. Defaults
                are {'WRF_HYDRO':1, 'HYDRO_D':1, 'SPATIAL_SOIL':1,
                     'WRF_HYDRO_RAPID':0, 'WRFIO_NCD_LARGE_FILE_SUPPORT':1,
                     'NCEP_WCOSS':1, 'WRF_HYDRO_NUDGING':0 }
        Returns:
            Success of compilation and compile directory used. Sets additional
            attributes to WrfHydroModel

        """

        # A bunch of ugly logic to check compile directory.
        if compile_dir is None:
            self.compile_dir = self.source_dir.joinpath('Run')
        else:
            self.compile_dir = pathlib.Path(compile_dir).absolute()
            if self.compile_dir.is_dir() is False:
                self.compile_dir.mkdir(parents=True)
            else:
                if self.compile_dir.is_dir() is True and overwrite is True:
                    shutil.rmtree(str(self.compile_dir))
                    self.compile_dir.mkdir()
                else:
                    raise IOError(str(self.compile_dir) + ' directory already exists')

        # Add compiler and compile options as attributes and update if needed
        self.compiler = compiler

        if compile_options is not None:
            self.compile_options.update(compile_options)

        # Get directroy for setEnvar
        compile_options_file = self.source_dir.joinpath('compile_options.sh')

        # Write setEnvar file
        with open(compile_options_file,'w') as file:
            for option, value in self.compile_options.items():
                file.write("export {}={}\n".format(option, value))

        # Compile
        self.configure_log = subprocess.run(['./configure', compiler],
                                            stdout=subprocess.PIPE,
                                            stderr=subprocess.PIPE,
                                            cwd=self.source_dir)

        self.compile_log = subprocess.run(['./compile_offline_NoahMP.sh',
                                           str(compile_options_file.absolute())],
                                          stdout=subprocess.PIPE,
                                          stderr=subprocess.PIPE,
                                          cwd=self.source_dir)
        # Change to back to previous working directory

        # Add in unique ID file to match this object to prevent assosciating
        # this directory with another object
        self.object_id = str(uuid.uuid4())

        with open(self.compile_dir.joinpath('.uid'),'w') as f:
            f.write(self.object_id)

        if self.compile_log.returncode == 0:
            # Open permissions on compiled files
            subprocess.run(['chmod','-R','777',str(self.source_dir.joinpath('Run'))])

            # Wrf hydro always puts files in source directory under a new directory called 'Run'
            # Copy files to new directory if its not the same as the source code directory
            if str(self.compile_dir.parent) != str(self.source_dir):
                for file in self.source_dir.joinpath('Run').glob('*.TBL'):
                    shutil.copyfile(file,str(self.compile_dir.joinpath(file.name)))

                shutil.copyfile(str(self.source_dir.joinpath('Run').joinpath('wrf_hydro.exe')),
                         str(self.compile_dir.joinpath('wrf_hydro.exe')))

                #Remove old files
                shutil.rmtree(self.source_dir.joinpath('Run'))

            # Open permissions on copied compiled files
            subprocess.run(['chmod', '-R', '777', str(self.compile_dir)])

            #Get file lists as attributes
            # Get list of table file paths
            self.table_files = list(self.compile_dir.glob('*.TBL'))

            # Get wrf_hydro.exe file path
            self.wrf_hydro_exe = self.compile_dir.joinpath('wrf_hydro.exe')

            # Save the object out to the compile directory
            with open(self.compile_dir.joinpath('WrfHydroModel.pkl'), 'wb') as f:
                pickle.dump(self, f, 2)

            print('Model successfully compiled into ' + str(self.compile_dir))
        else:
            print('Model did not successfully compile')

# WRF-Hydro Domain object
class WrfHydroDomain(object):
    """Class for a WRF-Hydro domain, which consitutes all domain-specific files needed for a
    setup.
    """
    def __init__(self,
                 domain_top_dir: str,
                 domain_config: str,
                 model_version: str,
                 namelist_patch_file: str = 'namelist_patches.json'):
        """Instantiate a WrfHydroDomain object
        Args:
            domain_top_dir: Parent directory containing all domain directories and files.
            domain_config: The domain configuration to use, options are 'NWM',
                'Gridded', or 'Reach'
            model_version: The WRF-Hydro model version
            namelist_patch_file: Filename of json file containing namelist patches
        Returns:
            A WrfHydroDomain directory object
        """

        ###Instantiate arguments to object
        # Make file paths
        self.domain_top_dir = pathlib.Path(domain_top_dir).absolute()
        """pathlib.Path: pathlib.Paths to *.TBL files generated at compile-time."""

        self.namelist_patch_file = self.domain_top_dir.joinpath(namelist_patch_file)
        """pathlib.Path: pathlib.Path to the namelist_patches json file."""

        # Load namelist patches
        self.namelist_patches = json.load(open(self.namelist_patch_file, 'r'))
        """dict: Domain-specific namelist settings."""

        self.model_version = model_version
        """str: Specified source-code version for which the domain is to be used."""

        self.domain_config = domain_config
        """str: Specified configuration for which the domain is to be used, e.g. 'NWM'"""
        self.hydro_files = None
        """list: Files specified in hydro_nlist section of the domain namelist patches"""
        self.nudging_files = None
        """list: Files specified in nudging_nlist section of the domain namelist patches"""
        self.lsm_files = None
        """list: Files specified in noahlsm_offline section of the domain namelist patches"""
        ###

        # Create file paths from hydro namelist
        domain_hydro_nlist = self.namelist_patches[self.model_version][self.domain_config][
            'hydro_namelist']['hydro_nlist']

        self.hydro_files = []
        for key, value in domain_hydro_nlist.items():
            file_path = self.domain_top_dir.joinpath(str(value))
            if file_path.is_file() is True:
                if file_path.suffix =='.nc':
                    self.hydro_files.append(WrfHydroStatic(file_path))
                else:
                    self.hydro_files.append(file_path)

        # Create file paths from nudging namelist
        domain_nudging_nlist = self.namelist_patches[self.model_version][self.domain_config
        ]['hydro_namelist']['nudging_nlist']

        self.nudging_files = []

        for key, value in domain_nudging_nlist.items():
            file_path = self.domain_top_dir.joinpath(str(value))
            if file_path.is_file() is True:
                if file_path.suffix =='.nc':
                    self.nudging_files.append(WrfHydroStatic(file_path))
                else:
                    self.nudging_files.append(file_path)

        # Create symlinks from lsm namelist
        domain_lsm_nlist = \
            self.namelist_patches[self.model_version][self.domain_config]['namelist_hrldas'
            ]["noahlsm_offline"]

        self.lsm_files = []
        for key, value in domain_lsm_nlist.items():
            file_path = self.domain_top_dir.joinpath(str(value))

            if file_path.is_file() is True:
                if file_path.suffix == '.nc':
                    self.lsm_files.append(WrfHydroStatic(file_path))
                else:
                    self.lsm_files.append(file_path)

            if key == 'indir':
                self.forcing_dir = file_path

        self.forcing_data = WrfHydroTs(self.forcing_dir.glob('*'))


class WrfHydroSetup(object):
    """Class for a WRF-Hydro setup object, which is comprised of a WrfHydroModel and a WrfHydroDomain.
    """
    def __init__(self,
                 wrf_hydro_model: object,
                 wrf_hydro_domain: object):
        """Instantiates a WrfHydroSetup object
        Args:
            wrf_hydro_model: A WrfHydroModel object
            wrf_hydro_domain: A WrfHydroDomain object
        Returns:
            A WrfHydroSetup object
        """
        # assign objects to self
        self.model = copy.deepcopy(wrf_hydro_model)
        """WrfHydroModel: A copy of the WrfHydroModel object used for the setup"""

        self.domain = copy.deepcopy(wrf_hydro_domain)
        """WrfHydroDomain: A copy of the WrfHydroDomain object used for the setup"""

        # Create namelists
        self.hydro_namelist = \
            copy.deepcopy(self.model.hydro_namelists[self.model.version][self.domain.domain_config])
        """dict: A copy of the hydro_namelist used by the WrfHydroModel for the specified model 
        version and domain configuration"""

        self.namelist_hrldas = \
            copy.deepcopy(self.model.hrldas_namelists[self.model.version][self.domain.domain_config])
        """dict: A copy of the hrldas_namelist used by the WrfHydroModel for the specified model 
        version and domain configuration"""

        ## Update namelists with namelist patches
        self.hydro_namelist['hydro_nlist'].update(self.domain.namelist_patches
                                                  [self.model.version]
                                                  [self.domain.domain_config]
                                                  ['hydro_namelist']
                                                  ['hydro_nlist'])

        self.hydro_namelist['nudging_nlist'].update(self.domain.namelist_patches
                                                    [self.model.version]
                                                    [self.domain.domain_config]
                                                    ['hydro_namelist']
                                                    ['nudging_nlist'])

        self.namelist_hrldas['noahlsm_offline'].update(self.domain.namelist_patches
                                                       [self.model.version]
                                                       [self.domain.domain_config]
                                                       ['namelist_hrldas']
                                                       ['noahlsm_offline'])
        self.namelist_hrldas['wrf_hydro_offline'].update(self.domain.namelist_patches
                                                         [self.model.version]
                                                         [self.domain.domain_config]
                                                         ['namelist_hrldas']
                                                         ['wrf_hydro_offline'])




class WrfHydroRun(object):
    def __init__(
        self,
        wrf_hydro_setup: WrfHydroSetup,
        run_dir: str,
        rm_existing_run_dir = False,
        job: Job=None
    ):
        """Instantiate a WrfHydroRun object. A run is a WrfHydroSetup with multiple jobs.
        Args:
            wrf_hydro_setup: A setup object. 
            run_dir: str, where to execute the job. This is an attribute of the Run object.
            job: Optional, Job object 
        Returns:
            A WrfHydroRun object.
        """
        # TODO(JLM): Accept a list of Jobs in the job argument?

        # Initialize all attributes and methods

<<<<<<< HEAD
        self.simulation = wrf_hydro_simulation
        """WrfHydroSim: The WrfHydroSim object used for the run"""
        self.num_cores = num_cores
        """int: The number of cores used for the run"""
        self.simulation_dir = pathlib.Path(simulation_dir)
        """pathlib.Path: pathlib.Path to the directory used for the run"""
        self.run_log = None
        """CompletedProcess: The subprocess returned from the run call"""
        self.run_status = None
        """int: exit status of the run"""
        self.diag = None
        """list: pathlib.Paths to diag files generated at run time"""
=======
        self.setup = wrf_hydro_setup
        """WrfHydroSetup: The WrfHydroSetup object used for the run"""

        self.run_dir = pathlib.PosixPath(run_dir)
        """pathlib.PosixPath: The location of where the jobs will be executed."""
        
        self.jobs_completed = []
        """Job: A list of previously executed jobs for this run."""
        self.jobs_pending = []
        """Job: A list of jobs *scheduled* to be executed for this run 
        with prior job dependence."""
        self.job_active = None
        """Job: The job currently executing."""        

        # TODO(JLM): these are properties of the run.
>>>>>>> 532f0471
        self.channel_rt = None
        """WrfHydroTs: Timeseries dataset of CHRTOUT files"""
        self.chanobs = None
        """WrfHydroTs: Timeseries dataset of CHANOBS files"""
        self.lakeout = None
        """WrfHydroTs: Timeseries dataset of LAKEOUT files"""
        self.gwout = None
        """WrfHydroTs: Timeseries dataset of GWOUT files"""
        self.restart_hydro = None
        """list: List of HYDRO_RST WrfHydroStatic objects"""
        self.restart_lsm = None
        """list: List of RESTART WrfHydroStatic objects"""
        self.restart_nudging = None
        """list: List of nudgingLastObs WrfHydroStatic objects"""

        self.object_id = None
        """str: A unique id to join object to run directory."""

<<<<<<< HEAD


        # Make directory if it does not exists
        if self.simulation_dir.is_dir() is False:
            self.simulation_dir.mkdir(parents=True)
        else:
            if self.simulation_dir.is_dir() is True and mode == 'w':
                shutil.rmtree(str(self.simulation_dir))
                self.simulation_dir.mkdir(parents=True)
            elif self.simulation_dir.is_dir() is True and mode == 'r':
                raise PermissionError('Run directory already exists and mode = r')
            else:
                warnings.warn('Existing run directory will be used for simulation')

        ### Check that compile object uid matches compile directory uid
        ### This is to ensure that a new model has not been compiled into that directory unknowingly
        with open(self.simulation.model.compile_dir.joinpath('.uid')) as f:
=======
        # Establish the values. 
        
        # TODO(JLM): Check that the setup object is "complete".
        # TODO(JLM): What constitutes a complete sim object?
        #            1) compiler specified, 2) domain_config specified.
        #            3) A compiled model?

        # TODO(JLM): If adding a job to an existing run, enforce that only
        #            start times and khour/kday and associated restart file
        #            times are different? Anything else that's flexible across
        #            jobs of a single run?

        
        # Make run_dir directory if it does not exist.
        if self.run_dir.is_dir() and not rm_existing_run_dir:
            raise ValueError("Run directory already exists and rm_existing_run_dir is False.")

        if self.run_dir.exists():
            shutil.rmtree(str(self.run_dir))
        self.run_dir.mkdir(parents=True)

        # Check that compile object uid matches compile directory uid
        # This is to ensure that a new model has not been compiled into that directory unknowingly
        with open(self.setup.model.compile_dir.joinpath('.uid')) as f:
>>>>>>> 532f0471
            compile_uid = f.read()

        if self.setup.model.object_id != compile_uid:
            raise PermissionError('object id mismatch between WrfHydroModel object and'
                                  'WrfHydroModel.compile_dir directory. Directory may have been'
                                  'used for another compile')

        # Build the inputs into the run_dir.
        # Construct all file/dir paths.
        # Convert strings to pathlib.Path objects.

        # TODO(JLM): Make symlinks the default option? Also allow copying?
        
        # Loop to make symlinks for each TBL file
        for from_file in self.setup.model.table_files:
            # Create file paths to symlink
            to_file = self.run_dir.joinpath(from_file.name)
            # Create symlinks
            to_file.symlink_to(from_file)

        # Symlink in exe
        wrf_hydro_exe = self.setup.model.wrf_hydro_exe
        self.run_dir.joinpath(wrf_hydro_exe.name).symlink_to(wrf_hydro_exe)

        # Symlink in forcing
        forcing_dir = self.setup.domain.forcing_dir
        self.run_dir.joinpath(forcing_dir.name). \
            symlink_to(forcing_dir, target_is_directory=True)

        # create DOMAIN directory and symlink in files
        # Symlink in hydro_files
        for file_path in self.setup.domain.hydro_files:
            # Get new file path for run directory, relative to the top-level domain directory
            # This is needed to ensure the path matches the domain namelist
            relative_path = file_path.relative_to(self.setup.domain.domain_top_dir)
            symlink_path = self.run_dir.joinpath(relative_path)
            if symlink_path.parent.is_dir() is False:
                symlink_path.parent.mkdir(parents=True)
            symlink_path.symlink_to(file_path)

        # Symlink in nudging files
        for file_path in self.setup.domain.nudging_files:
            # Get new file path for run directory, relative to the top-level domain directory
            # This is needed to ensure the path matches the domain namelist
            relative_path = file_path.relative_to(self.setup.domain.domain_top_dir)
            symlink_path = self.run_dir.joinpath(relative_path)
            if symlink_path.parent.is_dir() is False:
                symlink_path.parent.mkdir(parents=True)
            symlink_path.symlink_to(file_path)

        # Symlink in lsm files
        for file_path in self.setup.domain.lsm_files:
            # Get new file path for run directory, relative to the top-level domain directory
            # This is needed to ensure the path matches the domain namelist
            relative_path = file_path.relative_to(self.setup.domain.domain_top_dir)
            symlink_path = self.run_dir.joinpath(relative_path)
            if symlink_path.parent.is_dir() is False:
                symlink_path.parent.mkdir(parents=True)
            symlink_path.symlink_to(file_path)

        # write hydro.namelist
        f90nml.write(self.setup.hydro_namelist,
                     self.run_dir.joinpath('hydro.namelist'))
        # write namelist.hrldas
<<<<<<< HEAD
        f90nml.write(self.simulation.namelist_hrldas,
                     self.simulation_dir.joinpath('namelist.hrldas'))

        # Run the model
        self.run_log = subprocess.run(['mpiexec', '-np', str(num_cores), './wrf_hydro.exe'],
                                      stdout=subprocess.PIPE,
                                      stderr=subprocess.PIPE,
                                      cwd=self.simulation_dir)

        try:
            self.run_status = 1
            # String match diag files for successfull run
            with open(self.simulation_dir.joinpath('diag_hydro.00000')) as f:
                diag_file = f.read()
                if 'The model finished successfully.......' in diag_file:
                    self.run_status = 0
        except Exception as e:
            warnings.warn('Could not parse diag files')
            print(e)

        if self.run_status == 0:

            #####################
            # Grab outputs as WrfHydroXX classes of file paths

            ## Get diag files
            self.diag = list(self.simulation_dir.glob('diag_hydro.*'))

            ## Get channel files
            if len(list(self.simulation_dir.glob('*CHRTOUT*'))) > 0:
                self.channel_rt = WrfHydroTs(list(self.simulation_dir.glob('*CHRTOUT*')))

            if len(list(self.simulation_dir.glob('*CHANOBS*'))) > 0:
                self.chanobs = WrfHydroTs(list(self.simulation_dir.glob('*CHANOBS*')))

            #Get Lakeout files
            if len(list(self.simulation_dir.glob('*LAKEOUT*'))) > 0:
                self.lakeout = WrfHydroTs(list(self.simulation_dir.glob('*LAKEOUT*')))

            #Get gwout files
            if len(list(self.simulation_dir.glob('*GWOUT*'))) > 0:
                self.gwout = WrfHydroTs(list(self.simulation_dir.glob('*GWOUT*')))

            ## Get restart files and sort by modified time
            ### Hydro restarts
            self.restart_hydro = []
            for file in self.simulation_dir.glob('HYDRO_RST*'):
                file = WrfHydroStatic(file)
                self.restart_hydro.append(file)

            if len(self.restart_hydro) > 0:
                self.restart_hydro = sorted(self.restart_hydro,
                                            key=lambda file: file.stat().st_mtime_ns)


            ### LSM Restarts
            self.restart_lsm = []
            for file in self.simulation_dir.glob('RESTART*'):
                file = WrfHydroStatic(file)
                self.restart_lsm.append(file)

            if len(self.restart_lsm) > 0:
                self.restart_lsm = sorted(self.restart_lsm,
                                          key=lambda file: file.stat().st_mtime_ns)
            else:
                self.restart_lsm = None
=======
        f90nml.write(self.setup.namelist_hrldas,
                     self.run_dir.joinpath('namelist.hrldas'))

        if job: 
            self.add_job(job)


    def add_job(
        self,
        job: Job,
        model_start_time: str=None,
        model_end_time: str=None,
        model_restart: bool=True
    ):
        """Dispatch a run the wrf_hydro setup: either run() or schedule_run()
        If a scheduler is passed, then that run is scheduled. 
        Args:
            As for run and schedule_run().
        Returns:
            A WrfHydroRun object
        """

        # Attempt to add the job
        if job.scheduler:

            # A scheduled job can be appended to the jobs.pending list if
            # 1) there are no active or pending jobs
            # 2) if it is (made) dependent on the last active or pending job.

            # Get the job id of the last active or pending job.
            last_job_id = None
            if self.job_active:
                last_job_id = self.job_active.jobID
            if len(self.jobs_pending):
                last_job_id = self.jobs_pending[-1].jobID

            # Check the dependency on a previous job
            if last_job_id is not None:
                if job.scheduler.afterok is not None and job.scheduler.afterok != last_job_id:
                    raise ValueError("The job's specified dependency/afterok conflicts with reality.")
                job.scheduler.afterok = last_job_id
            else: 
                if job.scheduler.afterok is not None:
                    raise ValueError("The job's specified dependency/afterok conflicts with reality.")

            # Add the job later
            
        else:
>>>>>>> 532f0471

            # an interactive job can be made the active job if there is no current or pending job.
            if self.job_active or len(self.jobs_pending):
                raise ValueError("Interactive jobs cannot be added when other jobs are" +
                                 " active or pending.")

            # Add the job later


        # If a job is successfully added you make it here... 

        # Set submission-time job variables here.
        job.user = get_user()
        job_submission_time = datetime.datetime.now()
        job.job_submission_time = str(job_submission_time)
        job.job_date_id = '{date:%Y-%m-%d-%H-%M-%S-%f}'.format(date=job_submission_time)

        # TODO(JLM): 
        # Edit the namelists with model start/end times and if restarting.
        # Stash the namelists in the job.
        # This begs for consistency check across jobs: start previous job = end current job

        # Add a deepcopy of the job to the run object.
        if job.scheduler:
            self.jobs_pending.append(copy.deepcopy(job))
        else:
            self.job_active = copy.deepcopy(job)

        # Archive the run object with the added job to disk/pickle.
        self.pickle()

        # TODO(JLM): 
        # self.pickle() -- # TODO(JLM):????? What happens to the state of the files??
        # can this pickle just update the jobs?
        # can jobs be added to runs with active jobs?
        # maybe all jobs have to be established first?
        # how to avoid clashes accessing the object between the run and any
        # modifications of the run? have a picke lock file?

        # Run/submit the job.
        if job.scheduler:

            # The self argument is the run object, the job object already has itself.
            self.jobs_pending[-1].schedule(self.run_dir)

            # Taking this out for complexity sakes... but leaving code here until
            # we make a firm decision about pursuing it.
            # #optional: monitor the job and self.unpickle
            # # TODO JLM: seems lke this wait can be abstracted to function. >>>
            # if wait_for_complete:

            #     #print( the scheduler name?
            #     print("Waiting for scheduled job " +
            #           str(run_object.scheduler.sched_job_id) +
            #           " to complete. /n" +
            #           "(d=dependent, q=queued, r=running : 1/" +
            #           str(monitor_freq_s) +"seconds):", end = "", flush=True)

            #     while not run_object.scheduler.job_complete:
            #         sleep(monitor_freq_s)
            #         if not os.path.isfile(run_dir + '/.job_not_complete'):
            #             sym = 'r'
            #         else:
            #             sym = 'q'
            #             ## TODO JLM: add "d" to indicate waiting for dependency.
            #             print(sym, end="", flush=True)
                        
            #         print('')
            #         # TODO JLM: seems like this wait can be abstracted to function. <<<

            #     # Part of the wait_for_complete if statement, this updates the
            #     # TODO(JLM): I DONT THINK THIS WORKS. IS THIS A CASE FOR SELF.__DICT__.UPDATE()?
            #     self = run_object.unpickle()

            # TODO(JLM): When will this job be moved to the active list and the completed list?

        else:

            self.job_active.run(self.run_dir)
            self.collect_output()
            self.jobs_completed.append(self.job_active)
            self.job_active = None


    def collect_output(self):

        if self.job_active.exit_status != 0:
            warnings.warn('Model run failed.')
            return(None)

        print('Model run succeeded.')
        #####################
        # Grab outputs as WrfHydroXX classes of file paths

        # Get channel files
        if len(list(self.run_dir.glob('*CHRTOUT*'))) > 0:
            self.channel_rt = WrfHydroTs(list(self.run_dir.glob('*CHRTOUT*')))
            # Make relative to run dir
            # for file in self.channel_rt:
            #     file.relative_to(file.parent)

        if len(list(self.run_dir.glob('*CHANOBS*'))) > 0:
            self.chanobs = WrfHydroTs(list(self.run_dir.glob('*CHANOBS*')))
            # Make relative to run dir
            # for file in self.chanobs:
            #     file.relative_to(file.parent)

        # Get restart files and sort by modified time
        # Hydro restarts
        self.restart_hydro = []
        for file in self.run_dir.glob('HYDRO_RST*'):
            file = WrfHydroStatic(file)
            self.restart_hydro.append(file)

        if len(self.restart_hydro) > 0:
            self.restart_hydro = sorted(self.restart_hydro,
                                        key=lambda file: file.stat().st_mtime_ns)

        ### LSM Restarts
        self.restart_lsm = []
        for file in self.run_dir.glob('RESTART*'):
            file = WrfHydroStatic(file)
            self.restart_lsm.append(file)
                                
        if len(self.restart_lsm) > 0:
            self.restart_lsm = sorted(self.restart_lsm,
                                      key=lambda file: file.stat().st_mtime_ns)
        else:
            self.restart_lsm = None
                                    
        ### Nudging restarts
        self.restart_nudging = []
        for file in self.run_dir.glob('nudgingLastObs*'):
            file = WrfHydroStatic(file)
            self.restart_nudging.append(file)
                                        
        if len(self.restart_nudging) > 0:
            self.restart_nudging = sorted(self.restart_nudging,
                                          key=lambda file: file.stat().st_mtime_ns)
        else:
            self.restart_hydro = None

        self.pickle()    


    def pickle(self):
        # create a UID for the run and save in file
        self.object_id = str(uuid.uuid4())
        with open(self.run_dir.joinpath('.uid'), 'w') as f:
            f.write(self.object_id)

        # Save object to run directory
        # Save the object out to the compile directory
        with open(self.run_dir.joinpath('WrfHydroRun.pkl'), 'wb') as f:
            pickle.dump(self, f, 2)


    def unpickle(self):
        # Load run object from run directory after a scheduler job
        with open(self.run_dir.joinpath('WrfHydroRun.pkl'), 'rb') as f:
            return(pickle.load(f))


    def make_relative(self,basepath = None):
        """Make all file paths relative to a given directory, useful for opening file
        attributes in a run object after it has been moved or copied to a new directory or
        system.
        Args:
            basepath: The base path to use for relative paths. Defaults to run directory.
            This rarely needs to be defined.
        Returns:
            self with relative files paths for file-like attributes
        """
        __make_relative__(run_object=self,basepath=basepath)

class DomainDirectory(object):
    """An object that represents a WRF-Hydro domain directory. Primarily used as a utility class
       for WrfHydroDomain"""
    def __init__(self,
                 domain_top_dir: str,
                 domain_config: str,
                 model_version: str,
                 namelist_patch_file: str = 'namelist_patches.json'):
        """Create a run directory of symlinks using the domain namelist patches
        Args:
            domain_top_dir: Parent directory containing all domain directories and files.
            domain_config: The domain configuration to use, options are 'NWM',
                'Gridded', or 'Reach'
            model_version: The WRF-Hydro model version
            namelist_patch_file: Filename of json file containing namelist patches
        Returns:
            A DomainDirectory directory object
        """

        ###Instantiate arguments to object
        # Make file paths
        self.domain_top_dir = Path(domain_top_dir)
        self.namelist_patch_file = self.domain_top_dir.joinpath(namelist_patch_file)

        # Load namelist patches
        self.namelist_patches = json.load(open(self.namelist_patch_file, 'r'))

        self.model_version = model_version
        self.domain_config = domain_config
        ###

        # Create file paths from hydro namelist
        domain_hydro_nlist = self.namelist_patches[self.model_version][self.domain_config][
            'hydro_namelist']['hydro_nlist']

        self.hydro_files = []
        for key, value in domain_hydro_nlist.items():
            file_path = self.domain_top_dir.joinpath(str(value))
            if file_path.suffix =='.nc':
                self.hydro_files.append(WrfHydroStatic(file_path))
            else:
                self.hydro_files.append(file_path)

        # Create file paths from nudging namelist
        domain_nudging_nlist = self.namelist_patches[self.model_version][self.domain_config
        ]['hydro_namelist']['nudging_nlist']

        self.nudging_files = []
        for key, value in domain_nudging_nlist.items():
            file_path = self.domain_top_dir.joinpath(str(value))
            if file_path.suffix =='.nc':
                self.nudging_files.append(WrfHydroStatic(file_path))
            else:
                self.nudging_files.append(file_path)

        # Create symlinks from lsm namelist
        domain_lsm_nlist = \
            self.namelist_patches[self.model_version][self.domain_config]['namelist_hrldas'
            ]["noahlsm_offline"]

        self.lsm_files = []
        for key, value in domain_lsm_nlist.items():
            file_path = self.domain_top_dir.joinpath(str(value))

            if file_path.is_file() is True:
                if file_path.suffix == '.nc':
                    self.lsm_files.append(WrfHydroStatic(file_path))
                else:
                    self.lsm_files.append(file_path)

            if key == 'indir':
                self.forcing = file_path

####Classes
class RestartDiffs(object):
    def __init__(self,
                 candidate_run: WrfHydroRun,
                 reference_run: WrfHydroRun,
                 nccmp_options: list = ['--data','--metadata', '--force', '--quiet'],
                 exclude_vars: list = ['ACMELT','ACSNOW','SFCRUNOFF','UDRUNOFF','ACCPRCP',
                                       'ACCECAN','ACCEDIR','ACCETRAN','qstrmvolrt']):
        """Calculate Diffs between restart objects for two WrfHydroRun objects
        Args:
            candidate_run: The candidate WrfHydroRun object
            reference_run: The reference WrfHydroRun object
            nccmp_options: List of long-form command line options passed to nccmp,
            see http://nccmp.sourceforge.net/ for options
            exclude_vars: A list of strings containing variables names to
            exclude from the comparison
        Returns:
            A DomainDirectory directory object
        """
        # Instantiate all attributes
        self.diff_counts = None
        """dict: Counts of diffs by restart type"""
        self.hydro = None
        """list: List of pandas dataframes if possible or subprocess objects containing hydro 
        restart file diffs"""
        self.lsm = None
        """list: List of pandas dataframes if possible or subprocess objects containing lsm restart 
        file diffs"""
        self.nudging = None
        """list: List of pandas dataframes if possible or subprocess objects containing nudging 
        restart file diffs"""

        #Add a dictionary with counts of diffs
        self.diff_counts = {}

        if len(candidate_run.restart_hydro) != 0 and len(reference_run.restart_hydro) != 0:
            self.hydro = compare_ncfiles(candidate_files=candidate_run.restart_hydro,
                                         reference_files=reference_run.restart_hydro,
                                         nccmp_options = nccmp_options,
                                         exclude_vars = exclude_vars)
            diff_counts = sum(1 for _ in filter(None.__ne__, self.hydro))
            self.diff_counts.update({'hydro':diff_counts})
        else:
            warnings.warn('length of candidate_sim.restart_hydro or reference_sim.restart_hydro '
                          'is 0')

        if len(candidate_run.restart_lsm) != 0 and len(reference_run.restart_lsm) != 0:
            self.lsm = compare_ncfiles(candidate_files=candidate_run.restart_lsm,
                                       reference_files=reference_run.restart_lsm,
                                       nccmp_options = nccmp_options,
                                       exclude_vars = exclude_vars)
            diff_counts = sum(1 for _ in filter(None.__ne__, self.lsm))
            self.diff_counts.update({'lsm':diff_counts})
        else:
            warnings.warn('length of candidate_sim.restart_lsm or reference_sim.restart_lsm is 0')

        if len(candidate_run.restart_nudging) != 0 and len(reference_run.restart_nudging) != 0:
            self.nudging = compare_ncfiles(
                candidate_files=candidate_run.restart_nudging,
                reference_files=reference_run.restart_nudging,
                nccmp_options = nccmp_options,
                exclude_vars = exclude_vars)
            diff_counts = sum(1 for _ in filter(None.__ne__, self.nudging))
            self.diff_counts.update({'nudging':diff_counts})
        else:
            warnings.warn('length of candidate_sim.restart_nudging or '
                          'reference_sim.restart_nudging is 0')<|MERGE_RESOLUTION|>--- conflicted
+++ resolved
@@ -13,13 +13,10 @@
 import warnings
 import xarray as xr
 
-<<<<<<< HEAD
 from .utilities import compare_ncfiles, open_nwmdataset, __make_relative__
-=======
 from .utilities import compare_ncfiles
 from .job_tools import seconds, get_user
 from .job import Job, Scheduler
->>>>>>> 532f0471
 
 #########################
 # netcdf file object classes
@@ -385,20 +382,6 @@
 
         # Initialize all attributes and methods
 
-<<<<<<< HEAD
-        self.simulation = wrf_hydro_simulation
-        """WrfHydroSim: The WrfHydroSim object used for the run"""
-        self.num_cores = num_cores
-        """int: The number of cores used for the run"""
-        self.simulation_dir = pathlib.Path(simulation_dir)
-        """pathlib.Path: pathlib.Path to the directory used for the run"""
-        self.run_log = None
-        """CompletedProcess: The subprocess returned from the run call"""
-        self.run_status = None
-        """int: exit status of the run"""
-        self.diag = None
-        """list: pathlib.Paths to diag files generated at run time"""
-=======
         self.setup = wrf_hydro_setup
         """WrfHydroSetup: The WrfHydroSetup object used for the run"""
 
@@ -414,7 +397,6 @@
         """Job: The job currently executing."""        
 
         # TODO(JLM): these are properties of the run.
->>>>>>> 532f0471
         self.channel_rt = None
         """WrfHydroTs: Timeseries dataset of CHRTOUT files"""
         self.chanobs = None
@@ -433,25 +415,6 @@
         self.object_id = None
         """str: A unique id to join object to run directory."""
 
-<<<<<<< HEAD
-
-
-        # Make directory if it does not exists
-        if self.simulation_dir.is_dir() is False:
-            self.simulation_dir.mkdir(parents=True)
-        else:
-            if self.simulation_dir.is_dir() is True and mode == 'w':
-                shutil.rmtree(str(self.simulation_dir))
-                self.simulation_dir.mkdir(parents=True)
-            elif self.simulation_dir.is_dir() is True and mode == 'r':
-                raise PermissionError('Run directory already exists and mode = r')
-            else:
-                warnings.warn('Existing run directory will be used for simulation')
-
-        ### Check that compile object uid matches compile directory uid
-        ### This is to ensure that a new model has not been compiled into that directory unknowingly
-        with open(self.simulation.model.compile_dir.joinpath('.uid')) as f:
-=======
         # Establish the values. 
         
         # TODO(JLM): Check that the setup object is "complete".
@@ -476,7 +439,6 @@
         # Check that compile object uid matches compile directory uid
         # This is to ensure that a new model has not been compiled into that directory unknowingly
         with open(self.setup.model.compile_dir.joinpath('.uid')) as f:
->>>>>>> 532f0471
             compile_uid = f.read()
 
         if self.setup.model.object_id != compile_uid:
@@ -541,74 +503,6 @@
         f90nml.write(self.setup.hydro_namelist,
                      self.run_dir.joinpath('hydro.namelist'))
         # write namelist.hrldas
-<<<<<<< HEAD
-        f90nml.write(self.simulation.namelist_hrldas,
-                     self.simulation_dir.joinpath('namelist.hrldas'))
-
-        # Run the model
-        self.run_log = subprocess.run(['mpiexec', '-np', str(num_cores), './wrf_hydro.exe'],
-                                      stdout=subprocess.PIPE,
-                                      stderr=subprocess.PIPE,
-                                      cwd=self.simulation_dir)
-
-        try:
-            self.run_status = 1
-            # String match diag files for successfull run
-            with open(self.simulation_dir.joinpath('diag_hydro.00000')) as f:
-                diag_file = f.read()
-                if 'The model finished successfully.......' in diag_file:
-                    self.run_status = 0
-        except Exception as e:
-            warnings.warn('Could not parse diag files')
-            print(e)
-
-        if self.run_status == 0:
-
-            #####################
-            # Grab outputs as WrfHydroXX classes of file paths
-
-            ## Get diag files
-            self.diag = list(self.simulation_dir.glob('diag_hydro.*'))
-
-            ## Get channel files
-            if len(list(self.simulation_dir.glob('*CHRTOUT*'))) > 0:
-                self.channel_rt = WrfHydroTs(list(self.simulation_dir.glob('*CHRTOUT*')))
-
-            if len(list(self.simulation_dir.glob('*CHANOBS*'))) > 0:
-                self.chanobs = WrfHydroTs(list(self.simulation_dir.glob('*CHANOBS*')))
-
-            #Get Lakeout files
-            if len(list(self.simulation_dir.glob('*LAKEOUT*'))) > 0:
-                self.lakeout = WrfHydroTs(list(self.simulation_dir.glob('*LAKEOUT*')))
-
-            #Get gwout files
-            if len(list(self.simulation_dir.glob('*GWOUT*'))) > 0:
-                self.gwout = WrfHydroTs(list(self.simulation_dir.glob('*GWOUT*')))
-
-            ## Get restart files and sort by modified time
-            ### Hydro restarts
-            self.restart_hydro = []
-            for file in self.simulation_dir.glob('HYDRO_RST*'):
-                file = WrfHydroStatic(file)
-                self.restart_hydro.append(file)
-
-            if len(self.restart_hydro) > 0:
-                self.restart_hydro = sorted(self.restart_hydro,
-                                            key=lambda file: file.stat().st_mtime_ns)
-
-
-            ### LSM Restarts
-            self.restart_lsm = []
-            for file in self.simulation_dir.glob('RESTART*'):
-                file = WrfHydroStatic(file)
-                self.restart_lsm.append(file)
-
-            if len(self.restart_lsm) > 0:
-                self.restart_lsm = sorted(self.restart_lsm,
-                                          key=lambda file: file.stat().st_mtime_ns)
-            else:
-                self.restart_lsm = None
-=======
         f90nml.write(self.setup.namelist_hrldas,
                      self.run_dir.joinpath('namelist.hrldas'))
 
@@ -657,7 +551,6 @@
             # Add the job later
             
         else:
->>>>>>> 532f0471
 
             # an interactive job can be made the active job if there is no current or pending job.
             if self.job_active or len(self.jobs_pending):

import copy
import datetime
import json
import pathlib
import pickle
import re
import shlex
import shutil
import subprocess
import uuid
import warnings
import xarray as xr

from .utilities import \
    compare_ncfiles, \
    open_nwmdataset, \
    __make_relative__, \
    lock_pickle, \
    unlock_pickle, \
    get_git_revision_hash, \
    get_machine_spec, \
    check_machine_spec

from .job_tools import \
    get_user, \
    solve_model_start_end_times

<<<<<<< HEAD
from .job import Job
=======
>>>>>>> d5449df5

#########################
# netcdf file object classes


class WrfHydroTs(list):
    def open(self, chunks: dict = None):
        """Open a WrfHydroTs object
        Args:
            self
            chunks: chunks argument passed on to xarray.DataFrame.chunk() method
        Returns:
            An xarray mfdataset object concatenated on dimension 'Time'.
        """
        return open_nwmdataset(self, chunks=chunks)


class WrfHydroStatic(pathlib.PosixPath):
    def open(self):
        """Open a WrfHydroStatic object
        Args:
            self
        Returns:
            An xarray dataset object.
        """
        return xr.open_dataset(self)


#########################
# Classes for constructing and running a wrf_hydro setup
class WrfHydroModel(object):
    """Class for a WRF-Hydro model, which consitutes the model source code and compiled binary.
    """

    def __init__(
            self,
            source_dir: str,
            model_config: str,
            machine_spec: [dict, str] = None
    ):
        """Instantiate a WrfHydroModel object.
        Args:
            source_dir: Directory containing the source code, e.g.
               'wrf_hydro_nwm/trunk/NDHMS'.
            model_config: The configuration of the model. Used to match a model to a domain
            configuration. Must be one of either 'NWM', 'Gridded', or 'Reach'.
            machine_spec: Optional dictionary of machine specification or string containing the
            name of a known machine. Known machine names include 'cheyenne'. For an
            example of a machine specification see the 'cheyenne' machine specification using
            wrfhydropy.get_machine_spec('cheyenne').
        Returns:
            A WrfHydroModel object.
        """

        # Instantiate all attributes and methods
        self.source_dir = None
        """pathlib.Path: pathlib.Path object for source code directory."""
        self.model_config = None
        """str: String indicating model configuration for compile options, must be one of 'NWM', 
        'Gridded', or 'Reach'."""

        if type(machine_spec) == str:
            self.machine_spec = get_machine_spec(machine_spec)
        else:
            self.machine_spec = check_machine_spec(machine_spec)

        """list: List of modules to use for model. Note these modules will be used for all 
        subsequent system calls for model operations."""

        self.hydro_namelists = dict()
        """dict: Master dictionary of all hydro.namelists stored with the source code."""
        self.hrldas_namelists = dict()
        """dict: Master dictionary of all namelist.hrldas stored with the source code."""
        self.compile_options = dict()
        """dict: Compile-time options. Defaults are loaded from json file stored with source 
        code."""
        self.git_hash = None
        self.version = None
        """str: Source code version from .version file stored with the source code."""
        self.compile_dir = None
        """pathlib.Path: pathlib.Path object pointing to the compile directory."""
        self.compile_dir = None
        """pathlib.Path: pathlib.Path object pointing to the compile directory."""
        self.compiler = None
        """str: The compiler chosen at compile time."""
        self.configure_log = None
        """CompletedProcess: The subprocess object generated at configure."""
        self.compile_log = None
        """CompletedProcess: The subprocess object generated at compile."""
        self.object_id = None
        """str: A unique id to join object to compile directory."""
        self.table_files = list()
        """list: pathlib.Paths to *.TBL files generated at compile-time."""
        self.wrf_hydro_exe = None
        """pathlib.Path: pathlib.Path to wrf_hydro.exe file generated at compile-time."""

        # Set attributes
        ## Setup directory paths
        self.source_dir = pathlib.Path(source_dir).absolute()

        ## Load master namelists
        self.hydro_namelists = \
            json.load(self.source_dir.joinpath('hydro_namelists.json').open())

        self.hrldas_namelists = \
            json.load(self.source_dir.joinpath('hrldas_namelists.json').open())

        ## Get code version
        with self.source_dir.joinpath('.version').open() as f:
            self.version = f.read()

        ## Load compile options
        self.model_config = model_config
        compile_options = json.load(self.source_dir.joinpath('compile_options.json').open())
        self.compile_options = compile_options[self.version][self.model_config]

    def compile(
            self,
            compiler: str,
            compile_dir: str = None,
            overwrite: bool = False,
            compile_options: dict = None
    ) -> str:
        """Compiles WRF-Hydro using specified compiler and compile options.
        Args:
            compiler: The compiler to use, must be one of 'pgi','gfort',
                'ifort', or 'luna'.
            compile_dir: A non-existant directory to use for compilation.
            overwrite: Overwrite compile directory if exists.
            compile_options: Changes to default compile-time options.
        Returns:
            Success of compilation and compile directory used. Sets additional
            attributes to WrfHydroModel

        """

        # A bunch of ugly logic to check compile directory.
        if compile_dir is None:
            self.compile_dir = self.source_dir.joinpath('Run')
        else:
            self.compile_dir = pathlib.Path(compile_dir).absolute()
            if self.compile_dir.is_dir() is False:
                self.compile_dir.mkdir(parents=True)
            else:
                if self.compile_dir.is_dir() is True and overwrite is True:
                    shutil.rmtree(str(self.compile_dir))
                    self.compile_dir.mkdir()
                else:
                    raise IOError(str(self.compile_dir) + ' directory already exists')

        # Add compiler and compile options as attributes and update if needed
        self.git_hash = get_git_revision_hash(self.source_dir)
        self.compiler = compiler

        if compile_options is not None:
            self.compile_options.update(compile_options)

        # Get directroy for setEnvar
        compile_options_file = self.source_dir.joinpath('compile_options.sh')

        # Write setEnvar file
        with compile_options_file.open(mode='w') as file:
            for option, value in self.compile_options.items():
                file.write("export {}={}\n".format(option, value))

        # Compile
<<<<<<< HEAD
=======
        self.configure_log = subprocess.run(['./configure', compiler],
                                            stdout=subprocess.PIPE,
                                            stderr=subprocess.PIPE,
                                            cwd=str(self.source_dir.absolute())
                                            )

>>>>>>> d5449df5
        # Create compile command for machine spec
        compile_cmd = '/bin/bash -c "'
        if self.machine_spec is not None:
            modules = ' '.join(self.machine_spec['modules'][self.compiler])
<<<<<<< HEAD
            compile_cmd += 'module purge; module load ' + modules + '; '
=======
            compile_cmd += 'module load ' + modules + '; '
>>>>>>> d5449df5
        compile_cmd += './configure ' + compiler + '; '
        compile_cmd += './compile_offline_NoahMP.sh '
        compile_cmd += str(compile_options_file.absolute())
        compile_cmd += '"'
        compile_cmd = shlex.split(compile_cmd)

        self.compile_log = subprocess.run(compile_cmd,
                                          stdout=subprocess.PIPE,
                                          stderr=subprocess.PIPE,
                                          cwd=str(self.source_dir.absolute())
                                          )

        # Add in unique ID file to match this object to prevent assosciating
        # this directory with another object
        self.object_id = str(uuid.uuid4())

        with self.compile_dir.joinpath('.uid').open(mode='w') as f:
            f.write(self.object_id)

        if self.compile_log.returncode == 0:
            # Open permissions on compiled files
            subprocess.run(['chmod', '-R', '755', str(self.source_dir.joinpath('Run'))])

            # Wrf hydro always puts files in source directory under a new directory called 'Run'
            # Copy files to new directory if its not the same as the source code directory
            if str(self.compile_dir.parent) != str(self.source_dir):
                for file in self.source_dir.joinpath('Run').glob('*.TBL'):
                    shutil.copyfile(file, str(self.compile_dir.joinpath(file.name)))

                shutil.copyfile(str(self.source_dir.joinpath('Run').joinpath('wrf_hydro.exe')),
                                str(self.compile_dir.joinpath('wrf_hydro.exe')))

                # Remove old files
                shutil.rmtree(self.source_dir.joinpath('Run'))

            # Open permissions on copied compiled files
            subprocess.run(['chmod', '-R', '755', str(self.compile_dir)])

            # Get file lists as attributes
            # Get list of table file paths
            self.table_files = list(self.compile_dir.glob('*.TBL'))

            # Get wrf_hydro.exe file path
            self.wrf_hydro_exe = self.compile_dir.joinpath('wrf_hydro.exe')

            # Save the object out to the compile directory
            with self.compile_dir.joinpath('WrfHydroModel.pkl').open(mode='wb') as f:
                pickle.dump(self, f, 2)

            print('Model successfully compiled into ' + str(self.compile_dir))
        else:
            raise ValueError('Model did not successfully compile.')


# WRF-Hydro Domain object
class WrfHydroDomain(object):
    """Class for a WRF-Hydro domain, which consitutes all domain-specific files needed for a
    setup.
    """

    def __init__(self,
                 domain_top_dir: str,
                 domain_config: str,
                 model_version: str,
                 namelist_patch_file: str = 'namelist_patches.json'
                 ):
        """Instantiate a WrfHydroDomain object
        Args:
            domain_top_dir: Parent directory containing all domain directories and files.
            domain_config: The domain configuration to use, options are 'NWM',
                'Gridded', or 'Reach'
            model_version: The WRF-Hydro model version
            namelist_patch_file: Filename of json file containing namelist patches
        Returns:
            A WrfHydroDomain directory object
        """

        ###Instantiate arguments to object
        # Make file paths
        self.domain_top_dir = pathlib.Path(domain_top_dir).absolute()
        """pathlib.Path: pathlib.Paths to *.TBL files generated at compile-time."""

        self.namelist_patch_file = self.domain_top_dir.joinpath(namelist_patch_file)
        """pathlib.Path: pathlib.Path to the namelist_patches json file."""

        # Load namelist patches
        self.namelist_patches = json.load(self.namelist_patch_file.open(mode='r'))
        """dict: Domain-specific namelist settings."""

        self.model_version = model_version
        """str: Specified source-code version for which the domain is to be used."""

        self.domain_config = domain_config
        """str: Specified configuration for which the domain is to be used, e.g. 'NWM'"""
        self.hydro_files = list()
        """list: Files specified in hydro_nlist section of the domain namelist patches"""
        self.nudging_files = list()
        """list: Files specified in nudging_nlist section of the domain namelist patches"""
        self.lsm_files = list()
        """list: Files specified in noahlsm_offline section of the domain namelist patches"""
        ###

        # Create file paths from hydro namelist
        domain_hydro_nlist = self.namelist_patches[self.model_version][self.domain_config][
            'hydro_namelist']['hydro_nlist']

        for key, value in domain_hydro_nlist.items():
            file_path = self.domain_top_dir.joinpath(str(value))
            if file_path.is_file() is True:
                if file_path.suffix == '.nc':
                    self.hydro_files.append(WrfHydroStatic(file_path))
                else:
                    self.hydro_files.append(file_path)

        # Create file paths from nudging namelist
        domain_nudging_nlist = self.namelist_patches[self.model_version][self.domain_config
        ]['hydro_namelist']['nudging_nlist']

        for key, value in domain_nudging_nlist.items():
            file_path = self.domain_top_dir.joinpath(str(value))
            if file_path.is_file() is True:
                if file_path.suffix == '.nc':
                    self.nudging_files.append(WrfHydroStatic(file_path))
                else:
                    self.nudging_files.append(file_path)

        # Create symlinks from lsm namelist
        domain_lsm_nlist = \
            self.namelist_patches[self.model_version][self.domain_config]['namelist_hrldas'
            ]["noahlsm_offline"]

        for key, value in domain_lsm_nlist.items():
            file_path = self.domain_top_dir.joinpath(str(value))

            if file_path.is_file() is True:
                if file_path.suffix == '.nc':
                    self.lsm_files.append(WrfHydroStatic(file_path))
                else:
                    self.lsm_files.append(file_path)

            if key == 'indir':
                self.forcing_dir = file_path

        self.forcing_data = WrfHydroTs(self.forcing_dir.glob('*'))


class WrfHydroSetup(object):
    """Class for a WRF-Hydro setup object, which is comprised of a WrfHydroModel and a
    WrfHydroDomain.
    """

    def __init__(
            self,
            wrf_hydro_model: object,
            wrf_hydro_domain: object
    ):
        """Instantiates a WrfHydroSetup object
        Args:
            wrf_hydro_model: A WrfHydroModel object
            wrf_hydro_domain: A WrfHydroDomain object
        Returns:
            A WrfHydroSetup object
        """

        # Validate that hte domain and model are compatible
        if wrf_hydro_model.model_config != wrf_hydro_domain.domain_config:
            raise TypeError('Model configuration ' +
                            wrf_hydro_model.model_config +
                            ' not compatible with domain configuration ' +
                            wrf_hydro_domain.domain_config)
        if wrf_hydro_model.version not in list(wrf_hydro_domain.namelist_patches.keys()):
            raise TypeError('Model version ' +
                            wrf_hydro_model.versions +
                            ' not compatible with domain versions ' +
                            str(list(wrf_hydro_domain.namelist_patches.keys())))

        # assign objects to self
        self.model = copy.deepcopy(wrf_hydro_model)
        """WrfHydroModel: A copy of the WrfHydroModel object used for the setup"""

        self.domain = copy.deepcopy(wrf_hydro_domain)
        """WrfHydroDomain: A copy of the WrfHydroDomain object used for the setup"""

        # Create namelists
        self.hydro_namelist = \
            copy.deepcopy(self.model.hydro_namelists[self.model.version][self.domain.domain_config])
        """dict: A copy of the hydro_namelist used by the WrfHydroModel for the specified model 
        version and domain configuration"""

        self.namelist_hrldas = \
            copy.deepcopy(
                self.model.hrldas_namelists[self.model.version][self.domain.domain_config])
        """dict: A copy of the hrldas_namelist used by the WrfHydroModel for the specified model 
        version and domain configuration"""

        ## Update namelists with namelist patches
        self.hydro_namelist['hydro_nlist'].update(self.domain.namelist_patches
                                                  [self.model.version]
                                                  [self.domain.domain_config]
                                                  ['hydro_namelist']
                                                  ['hydro_nlist'])

        self.hydro_namelist['nudging_nlist'].update(self.domain.namelist_patches
                                                    [self.model.version]
                                                    [self.domain.domain_config]
                                                    ['hydro_namelist']
                                                    ['nudging_nlist'])

        self.namelist_hrldas['noahlsm_offline'].update(self.domain.namelist_patches
                                                       [self.model.version]
                                                       [self.domain.domain_config]
                                                       ['namelist_hrldas']
                                                       ['noahlsm_offline'])
        self.namelist_hrldas['wrf_hydro_offline'].update(self.domain.namelist_patches
                                                         [self.model.version]
                                                         [self.domain.domain_config]
                                                         ['namelist_hrldas']
                                                         ['wrf_hydro_offline'])

    # Dont self pickle, there's no natural location.
    def pickle(
            self,
            dir
    ):
        # create a UID for the run and save in file
        self.object_id = str(uuid.uuid4())
        with dir.joinpath('.uid').open(mode='w') as f:
            f.write(self.object_id)

        # Save object to run directory
        # Save the object out to the compile directory
        with dir.joinpath('WrfHydroSetup.pkl').open(mode='wb') as f:
            pickle.dump(self, f, 2)


class WrfHydroRun(object):
    def __init__(
            self,
            wrf_hydro_setup: WrfHydroSetup,
            run_dir: str,
            rm_existing_run_dir=False,
<<<<<<< HEAD
            deepcopy_setup=True
=======
            mode: str = 'r',
            jobs: list = None,
            deepcopy_setup=True,
>>>>>>> d5449df5
    ):
        """Instantiate a WrfHydroRun object. A run is a WrfHydroSetup with multiple jobs.
        Args:
            wrf_hydro_setup: A setup object.
<<<<<<< HEAD
            run_dir: Path to directory to execute the run.
            rm_existing_run_dir: Remove run directory if it exists
            deepcopy_setup: Create a deep copy of the setup object to use for the run.

=======
            run_dir: str, where to execute the job. This is an attribute of the Run object.
            job: Optional, Job object
>>>>>>> d5449df5
        Returns:
            A WrfHydroRun object.
        """
        # Initialize all attributes and methods

        if deepcopy_setup:
            self.setup = copy.deepcopy(wrf_hydro_setup)
        else:
            self.setup = wrf_hydro_setup
        """WrfHydroSetup: The WrfHydroSetup object used for the run"""

        self.run_dir = pathlib.PosixPath(run_dir)
        """pathlib.PosixPath: The location of where the jobs will be executed."""

        self.jobs_completed = []
        """Job: A list of previously executed jobs for this run."""
        self.jobs_pending = []
        """Job: A list of jobs *scheduled* to be executed for this run 
        with prior job dependence."""
        self.job_active = None
        """Job: The job currently executing."""

        # TODO(JLM): these are properties of the run.
        self.channel_rt = list()
        """WrfHydroTs: Timeseries dataset of CHRTOUT files"""
        self.chanobs = list()
        """WrfHydroTs: Timeseries dataset of CHANOBS files"""
        self.lakeout = list()
        """WrfHydroTs: Timeseries dataset of LAKEOUT files"""
        self.gwout = list()
        """WrfHydroTs: Timeseries dataset of GWOUT files"""
        self.restart_hydro = list()
        """list: List of HYDRO_RST WrfHydroStatic objects"""
        self.restart_lsm = list()
        """list: List of RESTART WrfHydroStatic objects"""
        self.restart_nudging = list()
        """list: List of nudgingLastObs WrfHydroStatic objects"""

        self.object_id = None
        """str: A unique id to join object to run directory."""

        self._pickle_lock_file = None
        """pathlib.PosixPath: The pickle lock file path."""

        # Establish the values.

        # TODO(JLM): Check that the setup object is "complete".
        # TODO(JLM): What constitutes a complete sim object?
        #            1) compiler specified, 2) domain_config specified.
        #            3) A compiled model?

        # TODO(JLM): If adding a job to an existing run, enforce that only
        #            start times and khour/kday and associated restart file
        #            times are different? Anything else that's flexible across
        #            jobs of a single run?


        # Make run_dir directory if it does not exist.
        if self.run_dir.is_dir():
            if rm_existing_run_dir:
                shutil.rmtree(str(self.run_dir))
                self.run_dir.mkdir(parents=True)
            else:
                raise ValueError("Run directory already exists, mode='w', " +
                                 "and rm_existing_run_dir is False: clobbering not allowed.")
        else:
            self.run_dir.mkdir(parents=True)

        # Check that compile object uid matches compile directory uid
        # This is to ensure that a new model has not been compiled into that directory unknowingly
        with self.setup.model.compile_dir.joinpath('.uid').open() as f:
            compile_uid = f.read()

        if self.setup.model.object_id != compile_uid:
            raise PermissionError('object id mismatch between WrfHydroModel object and'
                                  'WrfHydroModel.compile_dir directory. Directory may have been'
                                  'used for another compile')

        # Build the inputs into the run_dir.
        # Construct all file/dir paths.
        # Convert strings to pathlib.Path objects.

        # TODO(JLM): Make symlinks the default option? Also allow copying?

        # Loop to make symlinks for each TBL file
        for from_file in self.setup.model.table_files:
            # Create file paths to symlink
            to_file = self.run_dir.joinpath(from_file.name)
            # Create symlinks
            to_file.symlink_to(from_file)

        # Symlink in exe
        wrf_hydro_exe = self.setup.model.wrf_hydro_exe
        self.run_dir.joinpath(wrf_hydro_exe.name).symlink_to(wrf_hydro_exe)

        # Symlink in forcing
        forcing_dir = self.setup.domain.forcing_dir
        self.run_dir.joinpath(forcing_dir.name). \
            symlink_to(forcing_dir, target_is_directory=True)

        # create DOMAIN directory and symlink in files
        # Symlink in hydro_files
        for file_path in self.setup.domain.hydro_files:
            # Get new file path for run directory, relative to the top-level domain directory
            # This is needed to ensure the path matches the domain namelist
            relative_path = file_path.relative_to(self.setup.domain.domain_top_dir)
            symlink_path = self.run_dir.joinpath(relative_path)
            if symlink_path.parent.is_dir() is False:
                symlink_path.parent.mkdir(parents=True)
            symlink_path.symlink_to(file_path)

        # Symlink in nudging files
        for file_path in self.setup.domain.nudging_files:
            # Get new file path for run directory, relative to the top-level domain directory
            # This is needed to ensure the path matches the domain namelist
            relative_path = file_path.relative_to(self.setup.domain.domain_top_dir)
            symlink_path = self.run_dir.joinpath(relative_path)
            if symlink_path.parent.is_dir() is False:
                symlink_path.parent.mkdir(parents=True)
            symlink_path.symlink_to(file_path)

        # Symlink in lsm files
        for file_path in self.setup.domain.lsm_files:
            # Get new file path for run directory, relative to the top-level domain directory
            # This is needed to ensure the path matches the domain namelist
            relative_path = file_path.relative_to(self.setup.domain.domain_top_dir)
            symlink_path = self.run_dir.joinpath(relative_path)
            if symlink_path.parent.is_dir() is False:
                symlink_path.parent.mkdir(parents=True)
            symlink_path.symlink_to(file_path)

        # Restart files are symlinked in to the run dir at run init.
        model_files = [*self.setup.domain.hydro_files,
                       *self.setup.domain.nudging_files,
                       *self.setup.domain.lsm_files]
        for ff in model_files:
            if re.match('.*/RESTART/.*', str(ff)):
                symlink_path = self.run_dir.joinpath(ff.name).absolute()
                symlink_path.symlink_to(ff)

<<<<<<< HEAD
=======
        if jobs:
            self.add_jobs(jobs)

>>>>>>> d5449df5
    def add_jobs(
            self,
            jobs: list
    ):
<<<<<<< HEAD
        """Add jobs to the run object
=======
        """Dispatch a run the wrf_hydro setup: either run() or schedule_run()
        If a scheduler is passed, then that run is scheduled.
>>>>>>> d5449df5
        Args:
            jobs: List of Job objects
        """

        # Dont tamper with the passed object, let it remain a template in the calling level.
        jobs = copy.deepcopy(jobs)

        if type(jobs) is Job:
            jobs = [jobs]

        for jj in jobs:

            # Attempt to add the job
            if jj.scheduler:

                # A scheduled job can be appended to the jobs.pending list if
                # 1) there are no active or pending jobs
                # 2) if it is (made) dependent on the last active or pending job.

                # Get the job id of the last active or pending job.
                last_job_id = None
                if self.job_active:
                    last_job_id = self.job_active.sched_job_id
                if len(self.jobs_pending):
                    last_job_id = self.jobs_pending[-1].scheduler.sched_job_id

                # Check the dependency on a previous job
                if last_job_id is not None:
                    if jj.scheduler.afterok is not None and jj.scheduler.afterok != last_job_id:
                        raise ValueError("The job's dependency/afterok conflicts with reality.")
                    jj.scheduler.afterok = last_job_id
                else:
                    if jj.scheduler.afterok is not None:
                        raise ValueError("The job's dependency/afterok conflicts with reality.")

            # Set submission-time job variables here.
            jj.user = get_user()
            job_submission_time = datetime.datetime.now()
            jj.job_submission_time = str(job_submission_time)
            jj.job_date_id = '{date:%Y-%m-%d-%H-%M-%S-%f}'.format(date=job_submission_time)

            jj.model_start_time, jj.model_end_time = solve_model_start_end_times(
                jj.model_start_time,
                jj.model_end_time,
                self.setup
            )

            # Add a namelist to each job
            jj.namelist_hrldas = copy.deepcopy(self.setup.namelist_hrldas)
            jj.hydro_namelist = copy.deepcopy(self.setup.hydro_namelist)

            # Satisfying the model start/end times and restart options
            jj.apply_model_start_end_job_namelists()

            # Check the the resulting namelists are

            # in the job object?
            # Determine a different job_name?
            # Tag the namelists with the job name and symlink? When is the namelist written?

            # TODO(JLM):
            # Edit the namelists with model start/end times and if restarting.
            # Stash the namelists in the job.
            # This begs for consistency check across jobs: start previous job = end current job

            self.jobs_pending.append(jj)

    def run_jobs(self):

        # Make sure there are no active jobs?
        # make sure all jobs are either scheduled or interactive?

        run_dir = self.run_dir

        if self.jobs_pending[0].scheduler:

            # submit the jobs_pending.
            lock_pickle(self)
            job_afterok = None
            hold = True

            for jj in self.jobs_pending:
                jj.scheduler.afterok = job_afterok
                # TODO(JLM): why not make hold an attribute?
                jj.schedule(self.run_dir, hold=hold)
                job_afterok = jj.scheduler.sched_job_id
                hold = False

            self.pickle()
            unlock_pickle(self)
            self.jobs_pending[0].release()
            self.destruct()
            return run_dir

        else:

            for jj in range(0, len(self.jobs_pending)):
                self.job_active = self.jobs_pending.pop(0)
                self.job_active.run(self.run_dir)
                self.collect_output()
                self.jobs_completed.append(self.job_active)
                self.job_active = None
                self.pickle()

    def collect_output(self):

        if self.job_active.exit_status != 0:
            warnings.warn('Model run failed.')
            return (None)

        print('Model run succeeded.\n')
        #####################
        # Grab outputs as WrfHydroXX classes of file paths

        # Get channel files
        if len(list(self.run_dir.glob('*CHRTOUT*'))) > 0:
            self.channel_rt = WrfHydroTs(list(self.run_dir.glob('*CHRTOUT*')))
            # Make relative to run dir
            # for file in self.channel_rt:
            #     file.relative_to(file.parent)

        if len(list(self.run_dir.glob('*CHANOBS*'))) > 0:
            self.chanobs = WrfHydroTs(list(self.run_dir.glob('*CHANOBS*')))
            # Make relative to run dir
            # for file in self.chanobs:
            #     file.relative_to(file.parent)

        # Get Lakeout files
        if len(list(self.run_dir.glob('*LAKEOUT*'))) > 0:
            self.lakeout = WrfHydroTs(list(self.run_dir.glob('*LAKEOUT*')))

        # Get gwout files
        if len(list(self.run_dir.glob('*GWOUT*'))) > 0:
            self.gwout = WrfHydroTs(list(self.run_dir.glob('*GWOUT*')))

        # Get restart files and sort by modified time
        # Hydro restarts
        self.restart_hydro = []
        for file in self.run_dir.glob('HYDRO_RST*'):
            file = WrfHydroStatic(file)
            self.restart_hydro.append(file)

        if len(self.restart_hydro) > 0:
            self.restart_hydro = sorted(self.restart_hydro,
                                        key=lambda file: file.stat().st_mtime_ns)
        else:
            self.restart_hydro = None

        ### LSM Restarts
        self.restart_lsm = []
        for file in self.run_dir.glob('RESTART*'):
            file = WrfHydroStatic(file)
            self.restart_lsm.append(file)

        if len(self.restart_lsm) > 0:
            self.restart_lsm = sorted(self.restart_lsm,
                                      key=lambda file: file.stat().st_mtime_ns)
        else:
            self.restart_lsm = None

        ### Nudging restarts
        self.restart_nudging = []
        for file in self.run_dir.glob('nudgingLastObs*'):
            file = WrfHydroStatic(file)
            self.restart_nudging.append(file)

        if len(self.restart_nudging) > 0:
            self.restart_nudging = sorted(self.restart_nudging,
                                          key=lambda file: file.stat().st_mtime_ns)
        else:
            self.restart_nudging = None

        self.pickle()

    def pickle(self):
        # create a UID for the run and save in file
        self.object_id = str(uuid.uuid4())
        with self.run_dir.joinpath('.uid').open('w') as f:
            f.write(self.object_id)

        # Save object to run directory
        # Save the object out to the compile directory
        with self.run_dir.joinpath('WrfHydroRun.pkl').open('wb') as f:
            pickle.dump(self, f, 2)

    def unpickle(self):
        # Load run object from run directory after a scheduler job
        with self.run_dir.joinpath('WrfHydroRun.pkl').open('rb') as f:
            return (pickle.load(f))

    def destruct(self):
        # This gets rid of everything but the methods.
        print("Jobs have been submitted to  the scheduler: This run object will now self destruct.")
        self.__dict__ = {}

    def make_relative(self, basepath=None):
        """Make all file paths relative to a given directory, useful for opening file
        attributes in a run object after it has been moved or copied to a new directory or
        system.
        Args:
            basepath: The base path to use for relative paths. Defaults to run directory.
            This rarely needs to be defined.
        Returns:
            self with relative files paths for file-like attributes
        """
        __make_relative__(run_object=self, basepath=basepath)


class DomainDirectory(object):
    """An object that represents a WRF-Hydro domain directory. Primarily used as a utility class
       for WrfHydroDomain"""

    def __init__(self,
                 domain_top_dir: str,
                 domain_config: str,
                 model_version: str,
                 namelist_patch_file: str = 'namelist_patches.json'):
        """Create a run directory of symlinks using the domain namelist patches
        Args:
            domain_top_dir: Parent directory containing all domain directories and files.
            domain_config: The domain configuration to use, options are 'NWM',
                'Gridded', or 'Reach'
            model_version: The WRF-Hydro model version
            namelist_patch_file: Filename of json file containing namelist patches
        Returns:
            A DomainDirectory directory object
        """

        ###Instantiate arguments to object
        # Make file paths
        self.domain_top_dir = Path(domain_top_dir)
        self.namelist_patch_file = self.domain_top_dir.joinpath(namelist_patch_file)

        # Load namelist patches
        self.namelist_patches = json.load(self.namelist_patch_file.open(mode='r'))

        self.model_version = model_version
        self.domain_config = domain_config
        ###

        # Create file paths from hydro namelist
        domain_hydro_nlist = self.namelist_patches[self.model_version][self.domain_config][
            'hydro_namelist']['hydro_nlist']

        self.hydro_files = []
        for key, value in domain_hydro_nlist.items():
            file_path = self.domain_top_dir.joinpath(str(value))
            if file_path.suffix == '.nc':
                self.hydro_files.append(WrfHydroStatic(file_path))
            else:
                self.hydro_files.append(file_path)

        # Create file paths from nudging namelist
        domain_nudging_nlist = self.namelist_patches[self.model_version][self.domain_config
        ]['hydro_namelist']['nudging_nlist']

        self.nudging_files = []
        for key, value in domain_nudging_nlist.items():
            file_path = self.domain_top_dir.joinpath(str(value))
            if file_path.suffix == '.nc':
                self.nudging_files.append(WrfHydroStatic(file_path))
            else:
                self.nudging_files.append(file_path)

        # Create symlinks from lsm namelist
        domain_lsm_nlist = \
            self.namelist_patches[self.model_version][self.domain_config]['namelist_hrldas'
            ]["noahlsm_offline"]

        self.lsm_files = []
        for key, value in domain_lsm_nlist.items():
            file_path = self.domain_top_dir.joinpath(str(value))

            if file_path.is_file() is True:
                if file_path.suffix == '.nc':
                    self.lsm_files.append(WrfHydroStatic(file_path))
                else:
                    self.lsm_files.append(file_path)

            if key == 'indir':
                self.forcing = file_path


####Classes
class RestartDiffs(object):
    def __init__(self,
                 candidate_run: WrfHydroRun,
                 reference_run: WrfHydroRun,
                 nccmp_options: list = ['--data', '--metadata', '--force', '--quiet'],
                 exclude_vars: list = ['ACMELT', 'ACSNOW', 'SFCRUNOFF', 'UDRUNOFF', 'ACCPRCP',
                                       'ACCECAN', 'ACCEDIR', 'ACCETRAN', 'qstrmvolrt']):
        """Calculate Diffs between restart objects for two WrfHydroRun objects
        Args:
            candidate_run: The candidate WrfHydroRun object
            reference_run: The reference WrfHydroRun object
            nccmp_options: List of long-form command line options passed to nccmp,
            see http://nccmp.sourceforge.net/ for options
            exclude_vars: A list of strings containing variables names to
            exclude from the comparison
        Returns:
            A DomainDirectory directory object
        """
        # Instantiate all attributes
        self.diff_counts = dict()
        """dict: Counts of diffs by restart type"""
        self.hydro = list()
        """list: List of pandas dataframes if possible or subprocess objects containing hydro 
        restart file diffs"""
        self.lsm = list()
        """list: List of pandas dataframes if possible or subprocess objects containing lsm restart 
        file diffs"""
        self.nudging = list()
        """list: List of pandas dataframes if possible or subprocess objects containing nudging 
        restart file diffs"""

        if len(candidate_run.restart_hydro) != 0 and len(reference_run.restart_hydro) != 0:
            self.hydro = compare_ncfiles(candidate_files=candidate_run.restart_hydro,
                                         reference_files=reference_run.restart_hydro,
                                         nccmp_options=nccmp_options,
                                         exclude_vars=exclude_vars)
            diff_counts = sum(1 for _ in filter(None.__ne__, self.hydro))
            self.diff_counts.update({'hydro': diff_counts})
        else:
            warnings.warn('length of candidate_sim.restart_hydro or reference_sim.restart_hydro '
                          'is 0')

        if len(candidate_run.restart_lsm) != 0 and len(reference_run.restart_lsm) != 0:
            self.lsm = compare_ncfiles(candidate_files=candidate_run.restart_lsm,
                                       reference_files=reference_run.restart_lsm,
                                       nccmp_options=nccmp_options,
                                       exclude_vars=exclude_vars)
            diff_counts = sum(1 for _ in filter(None.__ne__, self.lsm))
            self.diff_counts.update({'lsm': diff_counts})
        else:
            warnings.warn('length of candidate_sim.restart_lsm or reference_sim.restart_lsm is 0')

        if candidate_run.restart_nudging is not None or \
                        reference_run.restart_nudging is not None:
            if len(candidate_run.restart_nudging) != 0 and len(reference_run.restart_nudging) != 0:
                self.nudging = compare_ncfiles(
                    candidate_files=candidate_run.restart_nudging,
                    reference_files=reference_run.restart_nudging,
                    nccmp_options=nccmp_options,
                    exclude_vars=exclude_vars)
                diff_counts = sum(1 for _ in filter(None.__ne__, self.nudging))
                self.diff_counts.update({'nudging': diff_counts})
            else:
                warnings.warn('length of candidate_sim.restart_nudging or '
                              'reference_sim.restart_nudging is 0')<|MERGE_RESOLUTION|>--- conflicted
+++ resolved
@@ -25,10 +25,7 @@
     get_user, \
     solve_model_start_end_times
 
-<<<<<<< HEAD
 from .job import Job
-=======
->>>>>>> d5449df5
 
 #########################
 # netcdf file object classes
@@ -195,24 +192,12 @@
                 file.write("export {}={}\n".format(option, value))
 
         # Compile
-<<<<<<< HEAD
-=======
-        self.configure_log = subprocess.run(['./configure', compiler],
-                                            stdout=subprocess.PIPE,
-                                            stderr=subprocess.PIPE,
-                                            cwd=str(self.source_dir.absolute())
-                                            )
-
->>>>>>> d5449df5
+
         # Create compile command for machine spec
         compile_cmd = '/bin/bash -c "'
         if self.machine_spec is not None:
             modules = ' '.join(self.machine_spec['modules'][self.compiler])
-<<<<<<< HEAD
             compile_cmd += 'module purge; module load ' + modules + '; '
-=======
-            compile_cmd += 'module load ' + modules + '; '
->>>>>>> d5449df5
         compile_cmd += './configure ' + compiler + '; '
         compile_cmd += './compile_offline_NoahMP.sh '
         compile_cmd += str(compile_options_file.absolute())
@@ -454,26 +439,15 @@
             wrf_hydro_setup: WrfHydroSetup,
             run_dir: str,
             rm_existing_run_dir=False,
-<<<<<<< HEAD
             deepcopy_setup=True
-=======
-            mode: str = 'r',
-            jobs: list = None,
-            deepcopy_setup=True,
->>>>>>> d5449df5
     ):
         """Instantiate a WrfHydroRun object. A run is a WrfHydroSetup with multiple jobs.
         Args:
             wrf_hydro_setup: A setup object.
-<<<<<<< HEAD
             run_dir: Path to directory to execute the run.
             rm_existing_run_dir: Remove run directory if it exists
             deepcopy_setup: Create a deep copy of the setup object to use for the run.
 
-=======
-            run_dir: str, where to execute the job. This is an attribute of the Run object.
-            job: Optional, Job object
->>>>>>> d5449df5
         Returns:
             A WrfHydroRun object.
         """
@@ -614,22 +588,13 @@
                 symlink_path = self.run_dir.joinpath(ff.name).absolute()
                 symlink_path.symlink_to(ff)
 
-<<<<<<< HEAD
-=======
-        if jobs:
-            self.add_jobs(jobs)
-
->>>>>>> d5449df5
+
     def add_jobs(
             self,
             jobs: list
     ):
-<<<<<<< HEAD
         """Add jobs to the run object
-=======
-        """Dispatch a run the wrf_hydro setup: either run() or schedule_run()
-        If a scheduler is passed, then that run is scheduled.
->>>>>>> d5449df5
+
         Args:
             jobs: List of Job objects
         """

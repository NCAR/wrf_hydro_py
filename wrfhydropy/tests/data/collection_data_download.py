import os
import pathlib
import shutil
from .gdrive_download import download_file_from_google_drive, untar
from wrfhydropy.core.ioutils import md5


def download(version='latest'):
    orig_dir = pathlib.Path('.').resolve()
    data_dir = os.path.dirname(os.path.realpath(__file__))
    os.chdir(data_dir)
    id_md5_dict = {
        'latest': {
            'id': '1VrWVve8fhYobDg2xDrgHfiAi7VBDmV9T',
<<<<<<< HEAD
            'md5': '481ad981762d7bb951fce36503aa6ee7'
=======
            'md5': '51847a29eaeea0377bfece7ea662500e'
>>>>>>> ff68ec15
        }
    }
    id = id_md5_dict[version]['id']
    the_md5 = id_md5_dict[version]['md5']
    target_name = pathlib.Path('collection_data.tar.gz')
    if target_name.exists() and md5(target_name) == the_md5:
        if not pathlib.Path('collection_data').exists():
            untar(str(target_name))
        os.chdir(orig_dir)
        return None
    if target_name.exists():
        target_name.unlink()
    if pathlib.Path('collection_data').exists():
        shutil.rmtree('collection_data')
    download_file_from_google_drive(id, str(target_name))
    untar(str(target_name))
    os.chdir(orig_dir)


if __name__ == "__main__":
    download()<|MERGE_RESOLUTION|>--- conflicted
+++ resolved
@@ -12,11 +12,7 @@
     id_md5_dict = {
         'latest': {
             'id': '1VrWVve8fhYobDg2xDrgHfiAi7VBDmV9T',
-<<<<<<< HEAD
-            'md5': '481ad981762d7bb951fce36503aa6ee7'
-=======
             'md5': '51847a29eaeea0377bfece7ea662500e'
->>>>>>> ff68ec15
         }
     }
     id = id_md5_dict[version]['id']
